--- conflicted
+++ resolved
@@ -26,8 +26,15 @@
 ref_tokenizer = load_tokenizer(model_path, eos_token_ids=ref_config.get("eos_token_id", None))
 
 
-def create_executor(start_layer, end_layer, device):
-    """Create a pipeline sharded executor"""
+def create_executor(start_layer, end_layer, device, kv_cache_memory_fraction=0.3):
+    """Create a pipeline sharded executor
+
+    Args:
+        start_layer: Start layer index
+        end_layer: End layer index
+        device: Device type ("mlx" or "cuda")
+        kv_cache_memory_fraction: Memory fraction for KV cache (will be divided by number of executors on same device)
+    """
     if device == "mlx":
         model_repo = MLX_MODEL_REPO
     else:
@@ -36,18 +43,10 @@
         model_repo=model_repo,
         start_layer=start_layer,
         end_layer=end_layer,
-        kv_cache_memory_fraction=0.3,
+        kv_cache_memory_fraction=kv_cache_memory_fraction,
         dtype="bfloat16",
         device=device,
     )
-<<<<<<< HEAD
-    executor_peer2 = Executor(
-        model_repo=model_repo,
-        start_layer=end_layer,
-        end_layer=ref_config.get("num_hidden_layers"),
-        kv_cache_memory_fraction=0.2,  # actually, we should use 0.1 for peer 1, but we use 0.2 for testing.
-        dtype="bfloat16",
-=======
     return executor
 
 
@@ -63,7 +62,7 @@
     output_reqs = executor._prepare_next_batch_requests(
         requests=batch_data["requests"],
         hidden_states=hidden_states,
-        lengths=batch_data["lengths"],
+        context_lengths=batch_data["context_lengths"],
     )
     return output_reqs, hidden_states
 
@@ -86,22 +85,29 @@
         return
 
     # 1. Setup executors
-    assert pp_end_layers[2] == ref_config.get("num_hidden_layers")
+    # Calculate memory fraction for each executor based on how many executors share the same device
+    # Total memory fraction to use across all executors
+    # Note: We use a higher fraction (0.5) to account for model weights that are already loaded
+    # The actual KV cache will use less due to the conservative calculation in _calculate_num_blocks
+
+    # Calculate fraction per executor (divide by number of executors on same device)
     executor_peer1 = create_executor(
         start_layer=0,
         end_layer=pp_end_layers[0],
         device=pipeline_devices[0],
+        kv_cache_memory_fraction=0.1,
     )
     executor_peer2 = create_executor(
         start_layer=pp_end_layers[0],
         end_layer=pp_end_layers[1],
         device=pipeline_devices[1],
+        kv_cache_memory_fraction=0.2,
     )
     executor_peer3 = create_executor(
         start_layer=pp_end_layers[1],
         end_layer=pp_end_layers[2],
         device=pipeline_devices[2],
->>>>>>> a5daf69c
+        kv_cache_memory_fraction=0.3,
     )
 
     # 2. Setup initial requests for multiple prompts
@@ -114,23 +120,9 @@
         for i, p in enumerate(prompts)
     ]
 
-<<<<<<< HEAD
-    executor_peer1._handle_input_requests(initial_requests)
-    executor_peer1.scheduler.admit_requests()
-    prefill_batch_p1 = executor_peer1.scheduler.form_batch()
-    prefill_inputs_p1 = executor_peer1._prepare_batch_inputs(prefill_batch_p1)
-    assert prefill_inputs_p1 is not None, "Failed to prepare batch inputs"
-    prefill_batch_data = prefill_inputs_p1["prefill_batch"]
-    hidden_states_p1 = executor_peer1.process_batch(prefill_batch_data, return_decoded_tokens=False)
-    prefill_reqs_p2 = executor_peer1._prepare_next_batch_requests(
-        requests=prefill_batch_data["requests"],
-        hidden_states=hidden_states_p1,
-        context_lengths=prefill_batch_data["context_lengths"],
-=======
     # 3. Prefill
     prefill_reqs_out1, _ = run_executor_pipeline_stage(
         executor_peer1, initial_requests, "prefill_batch", False
->>>>>>> a5daf69c
     )
     prefill_proto_p1 = request_to_proto(prefill_reqs_out1, device=pipeline_devices[0])
 
@@ -152,17 +144,9 @@
 
     # 4. Decode
     for _ in range(num_decode_steps):
-<<<<<<< HEAD
-        # 1. Simulate feedback from Peer 2 to Peer 1
-        feedback_reqs = executor_peer2._prepare_next_batch_requests(
-            requests=prefill_batch_data["requests"],
-            hidden_states=generated_tokens_pipeline[-1],
-            context_lengths=prefill_batch_data["context_lengths"],  # Not used by last peer
-=======
         decode_reqs_in1 = proto_to_request(first_rank_proto, device=pipeline_devices[0])
         decode_reqs_out1, _ = run_executor_pipeline_stage(
             executor_peer1, decode_reqs_in1, "decode_batch", False
->>>>>>> a5daf69c
         )
         decode_proto_p1 = request_to_proto(decode_reqs_out1, device=pipeline_devices[0])
 
@@ -172,17 +156,9 @@
         )
         decode_proto_p2 = request_to_proto(decode_reqs_out2, device=pipeline_devices[1])
 
-<<<<<<< HEAD
-        # 4. Peer 1 -> Peer 2: Prepare next decode batch
-        decode_reqs_p2 = executor_peer1._prepare_next_batch_requests(
-            requests=decode_batch_data["requests"],
-            hidden_states=decode_hidden_states_p1,
-            context_lengths=decode_batch_data["context_lengths"],
-=======
         decode_reqs_in3 = proto_to_request(decode_proto_p2, device=pipeline_devices[2])
         decode_reqs_out3, next_gen_tokens = run_executor_pipeline_stage(
             executor_peer3, decode_reqs_in3, "decode_batch", True
->>>>>>> a5daf69c
         )
         decode_proto_p3 = request_to_proto(decode_reqs_out3, device=pipeline_devices[2])
 
