--- conflicted
+++ resolved
@@ -1,4 +1,3 @@
-<<<<<<< HEAD
 import type { FC, ReactNode } from 'react';
 import {
   InputBase,
@@ -10,48 +9,47 @@
   styled,
   Typography,
 } from '@mui/material';
-
-=======
-import type { ReactNode } from 'react';
-import { MenuItem, Select, Stack, styled } from '@mui/material';
->>>>>>> 58f9c098
 import { useCluster, type ModelInfo } from '../../services';
 import { useRefCallback } from '../../hooks';
 import { useAlertDialog } from '../mui';
 import { IconRestore } from '@tabler/icons-react';
 
-<<<<<<< HEAD
-const ModelSelectRoot = styled(Select)<{ ownerState: ModelSelectProps }>(({
-  theme,
-  ownerState: { variant },
-}) => {
-  const { spacing, typography } = theme;
+
+const ModelSelectRoot = styled(Select)<{ ownerState: ModelSelectProps }>(({ theme, ownerState }) => {
+  const { spacing, typography, palette } = theme;
+  const { variant = 'outlined' } = ownerState;
+
   return {
-    height: (variant === 'outlined' && '4rem') || '1lh',
+    height: variant === 'outlined' ? '4rem' : '1lh',
+    paddingInline: spacing(0.5),
+    borderRadius: 12,
+    '&:hover': {
+      backgroundColor: palette.action.hover,
+    },
+
+    [`.${selectClasses.select}:hover`]: {
+      backgroundColor: 'transparent',
+    },
+
     ...(variant === 'text' && {
       ...typography.h3,
       fontWeight: typography.fontWeightMedium,
-
-      [`& .${selectClasses.select}`]: {
+      [`.${selectClasses.select}`]: {
         fontSize: 'inherit',
         fontWeight: 'inherit',
         lineHeight: 'inherit',
+        padding: 0, 
       },
+      '&:hover': { backgroundColor: 'transparent' },
     }),
   };
 });
-=======
-const ModelSelectRoot = styled(Select)(({ theme }) => ({
-  height: '4rem',
-  paddingInline: theme.spacing(0.5),
-  '&:hover': { bg: 'action.hover' },
-}));
 
 const ModelSelectOption = styled(MenuItem)(({ theme }) => ({
   height: '3.25rem',
-  gap: '0.5rem',
+  gap: theme.spacing(1),
+  borderRadius: 10,
 }));
->>>>>>> 58f9c098
 
 const ValueRow = styled(Stack)(({ theme }) => ({
   flexDirection: 'row',
@@ -59,7 +57,7 @@
   gap: theme.spacing(1),
   padding: theme.spacing(1),
   '&:hover': { backgroundColor: 'transparent' },
-  pointerEvents: 'none',
+  pointerEvents: 'none', 
 }));
 
 const ModelLogo = styled('img')(({ theme }) => ({
@@ -72,8 +70,8 @@
 
 const ModelDisplayName = styled('span')(({ theme }) => ({
   ...theme.typography.subtitle2,
-  fontSize: '0.875rem', 
-  lineHeight: '1rem',
+  fontSize: '0.875rem',
+  lineHeight: '1.125rem',
   fontWeight: theme.typography.fontWeightLight,
   color: theme.palette.text.primary,
 }));
@@ -81,6 +79,7 @@
 const ModelName = styled('span')(({ theme }) => ({
   ...theme.typography.body2,
   fontSize: '0.75rem',
+  lineHeight: '1rem',
   fontWeight: theme.typography.fontWeightLight,
   color: theme.palette.text.secondary,
 }));
@@ -96,10 +95,6 @@
 );
 
 export interface ModelSelectProps {
-  /**
-   * The variant style of the select component.
-   * @default 'outlined'
-   */
   variant?: 'outlined' | 'text';
 }
 
@@ -118,10 +113,9 @@
     title: 'Switch model',
     content: (
       <Typography variant='body2' color='text.secondary'>
-        The current version of parallax only support hosting one model at once, so switching model
-        will terminate your existing chat service. You may restart your current scheduler by going
-        to your terminal, terminate and start the server by running parallax run. We will add node
-        rebalancing and dynamic model allocation in the coming updates!
+        The current version of parallax only supports hosting one model at once. Switching the model
+        will terminate your existing chat service. You can restart the current scheduler in your
+        terminal. We will add node rebalancing and dynamic model allocation soon.
       </Typography>
     ),
     confirmLabel: 'Continue',
@@ -136,7 +130,6 @@
   });
 
   return (
-<<<<<<< HEAD
     <>
       <ModelSelectRoot
         ownerState={{ variant }}
@@ -144,36 +137,26 @@
         value={modelName}
         onChange={onChange}
         renderValue={(value) => {
-          const model = modelInfoList.find((model) => model.name === value);
-          return (
-            (model && ((variant === 'outlined' && renderOption(model)) || model.name)) || undefined
+          const model = modelInfoList.find((m) => m.name === value);
+          if (!model) return undefined;
+          
+          return variant === 'outlined' ? (
+            <ValueRow>
+              <ModelLogo src={model.logoUrl} />
+              <Stack gap={0.25}>
+                <ModelDisplayName>{model.displayName}</ModelDisplayName>
+                <ModelName>{model.name}</ModelName>
+              </Stack>
+            </ValueRow>
+          ) : (
+            model.name
           );
         }}
       >
-        {modelInfoList.map((model) => renderOption(model, model.name === modelName))}
+        {modelInfoList.map((model) => renderOption(model))}
       </ModelSelectRoot>
+
       {nodeDialog}
     </>
-=======
-    <ModelSelectRoot
-      value={modelName}
-      onChange={(e) => setModelName(String(e.target.value))}
-      renderValue={(value) => {
-        const model = modelInfoList.find((m) => m.name === value);
-        if (!model) return undefined;
-        return (
-          <ValueRow>
-            <ModelLogo src={model.logoUrl} />
-            <Stack gap={0.25}>
-              <ModelDisplayName>{model.displayName}</ModelDisplayName>
-              <ModelName>{model.name}</ModelName>
-            </Stack>
-          </ValueRow>
-        );
-      }}
-    >
-      {modelInfoList.map((model) => renderOption(model))}
-    </ModelSelectRoot>
->>>>>>> 58f9c098
   );
 };