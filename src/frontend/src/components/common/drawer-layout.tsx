import { useEffect, useState, type FC, type PropsWithChildren } from 'react';
import {
  Box,
  Button,
  Divider,
  IconButton,
  Stack,
  styled,
  Tooltip,
  Typography,
} from '@mui/material';
import { useCluster } from '../../services';
import { useAlertDialog } from '../mui';
import { IconBrandGradient } from '../brand';
import {
  IconCirclePlus,
  IconInfoCircle,
  IconLayoutSidebarLeftCollapse,
  IconLayoutSidebarLeftExpand,
  IconLayoutSidebarRightCollapse,
  IconLayoutSidebarRightExpand,
  IconPlus,
  IconTopologyStar3,
} from '@tabler/icons-react';
import { JoinCommand, ModelSelect, NodeList } from '../inputs';

const DrawerLayoutRoot = styled(Stack)(({ theme }) => {
  const { spacing } = theme;
  return {
    width: '100%',
    height: '100%',
    justifyContent: 'flex-start',
    alignItems: 'stretch',
    overflow: 'hidden',
  };
});

const DrawerLayoutSide = styled(Stack)(({ theme }) => {
  const { palette, spacing } = theme;
  return {
    height: '100%',
    paddingBlock: spacing(2),
    paddingInline: spacing(2),
    gap: spacing(3),
    overflow: 'hidden',
    transition: 'width 0.3s ease-in-out',
    backgroundColor: palette.grey[200],
  };
});

const DrawerLayoutHeader = styled(Stack)(({ theme }) => {
  const { spacing } = theme;
  return {
    width: '100%',
    height: '2.5rem',
    flex: 'none',
    marginTop: spacing(1),
    paddingBlock: spacing(1),
    paddingInline: spacing(4),
    overflow: 'hidden',
  };
});

const DrawerLayoutContainer = styled(Stack)(({ theme }) => {
  const { palette, spacing } = theme;
  return {
    flex: 1,
    alignItems: 'center',
    overflow: 'hidden',
    backgroundColor: palette.grey[100],
  };
});

const DrawerLayoutContent = styled(Stack)(({ theme }) => {
  const { spacing } = theme;
  return {
    width: '48.75rem',
    maxWidth: '100%',
    height: '100%',
    gap: spacing(2),
    paddingBlock: spacing(1), 
    paddingInline: spacing(4), 
    overflow: 'hidden',
  };
});

export const DrawerLayout: FC<PropsWithChildren> = ({ children }) => {
  const [
    {
      modelName,
      clusterInfo: { status: clusterStatus },
    },
  ] = useCluster();

  const [dialogWaiting, { open: openWaiting }] = useAlertDialog({
    color: 'primary',
    titleIcon: <IconInfoCircle />,
    title: 'Reconnect your nodes',
    content: (
      <Stack sx={{ gap: 7 }}>
        <Stack sx={{ gap: 1 }}>
          <Typography variant='body1'>Run join command on your new Node</Typography>
          <JoinCommand />
        </Stack>
        <Stack sx={{ gap: 1 }}>
          <Typography variant='body1'>Check your live node status</Typography>
          <Typography variant='body2' color='text.disabled'>
            After you successfully start the server on the nodes, you should see them show up on the
            below dashboard.
          </Typography>
          <NodeList />
        </Stack>
      </Stack>
    ),
    confirmLabel: 'Finish',
  });
  useEffect(() => {
    if (clusterStatus === 'waiting') {
      openWaiting();
    }
  }, [clusterStatus, openWaiting]);

  const [dialogRebalancing, { open: openRebalancing }] = useAlertDialog({
    color: 'primary',
    title: '',
    content: (
      <>
        <Typography variant='body1'>Cluster rebalancing</Typography>
        <Typography variant='body2' color='text.disabled'>
          We have noticed one of your nodes has been disconnected. We are now rebalancing your
          inference requests onto working nodes. Please wait a few seconds for the cluster to
          rebalance itself.
        </Typography>
        <NodeList variant='menu' />
      </>
    ),
    confirmLabel: 'Finish',
  });
  useEffect(() => {
    if (clusterStatus === 'rebalancing') {
      openRebalancing();
    }
  }, [clusterStatus, openRebalancing]);

  const [sidebarExpanded, setMenuOpen] = useState(true);

  const [dialogJoinCommand, { open: openJoinCommand }] = useAlertDialog({
    color: 'primary',
    titleIcon: <IconCirclePlus />,
    title: 'Add New Nodes',
    content: (
      <Stack sx={{ gap: 5 }}>
        <Stack sx={{ gap: 1 }}>
          <Typography variant='body1'>Run join command on all nodes</Typography>
          <JoinCommand />
        </Stack>
        <Stack sx={{ gap: 1 }}>
          <Typography variant='body1'>Check your live node status</Typography>
          <Typography variant='body2' color='text.disabled'>
            After you successfully start the server on the nodes, you should see them show up on the
            below dashboard.
          </Typography>
          <NodeList />
        </Stack>
      </Stack>
    ),
    confirmLabel: 'Finish',
  });

  const IconCluster = () => (
    <svg width='1.5rem' height='1.5rem' viewBox='0 0 27 27' fill='currentColor'>
      <g
        fill='none'
        stroke='currentColor'
        stroke-linecap='round'
        stroke-linejoin='round'
        stroke-width='2'
      >
        <rect width='6' height='6' x='16' y='16' rx='1' />
        <rect width='6' height='6' x='2' y='16' rx='1' />
        <rect width='6' height='6' x='9' y='2' rx='1' />
        <path d='M5 16v-3a1 1 0 0 1 1-1h12a1 1 0 0 1 1 1v3m-7-4V8' />
      </g>
    </svg>
  );

  return (
    <DrawerLayoutRoot direction='row'>
      <DrawerLayoutSide
        sx={{
          width: sidebarExpanded ? '16.25rem' : '3.5rem',
          paddingInline: sidebarExpanded ? 2 : 2,
        }}
      >
        <Stack direction='row' sx={{ justifyContent: 'flex-end', alignItems: 'center', gap: 2 }}>
          {sidebarExpanded ?
            <>
              <IconBrandGradient />
              <Box sx={{ flex: 1 }} />
              <Tooltip
                title='Collapse Sidebar'
                placement='right'
                slotProps={{
                  tooltip: { sx: { bgcolor: 'primary.main', color: 'common.white' } },
                }}
              >
                <IconButton
                  size='em'
                  sx={{
                    fontSize: '1.5rem',
                    borderRadius: '8px',
                    color: '#808080FF',
                    '&:hover': { bgcolor: 'action.hover' },
                  }}
                  onClick={() => setMenuOpen((prev) => !prev)}
                >
                  <IconLayoutSidebarLeftCollapse />
                </IconButton>
              </Tooltip>
            </>
          : <>
              <Box
                sx={{
                  position: 'relative',
                  width: 28,
                  height: 28,
                  display: 'flex',
                  alignItems: 'center',
                  justifyContent: 'center',
                  '&:hover .logo': { opacity: 0 },
                  '&:hover .toggle': { opacity: 1, pointerEvents: 'auto', transform: 'scale(1)' },
                }}
              >
                <Box
                  className='logo'
                  sx={{
                    position: 'absolute',
                    inset: 0,
                    display: 'flex',
                    alignItems: 'center',
                    justifyContent: 'center',
                    transition: 'opacity .15s ease',
                    opacity: 1,
                  }}
                >
                  <IconBrandGradient />
                </Box>

                <Tooltip
                  title='Expand Sidebar'
                  placement='right'
                  slotProps={{
                    tooltip: { sx: { bgcolor: 'primary.main', color: 'common.white' } },
                  }}
                >
                  <IconButton
                    className='toggle'
                    size='em'
                    sx={{
                      position: 'absolute',
                      opacity: 0,
                      pointerEvents: 'none',
                      fontSize: '1.5rem',
                      transition: 'opacity .15s ease, transform .15s ease',
                      '&:hover': { bgcolor: 'action.hover' },
                    }}
                    aria-label='Expand Sidebar'
                    onClick={() => setMenuOpen((prev) => !prev)}
                  >
                    <IconLayoutSidebarLeftExpand />
                  </IconButton>
                </Tooltip>
              </Box>
            </>
          }
        </Stack>
        {sidebarExpanded && (
          <Stack>
            <Stack direction='row' sx={{ gap: 1, color: 'text.primary' }}>
              {/* <IconCluster /> */}
              <Typography variant='body1' sx={{ mt: '1.5px', mb: '20px', color: '#A7A7A7FF', fontWeight: 600}}>
                Cluster topology
              </Typography>
            </Stack>
<<<<<<< HEAD
            <Divider
              sx={{
                width: '22rem',
                marginLeft: '-25px',
                color: '#545454FF',
                marginTop: '30px',
                marginBottom: '20px',
              }}
            />
=======
>>>>>>> 58f9c098
            <NodeList variant='menu' />
            <Button
              color='info'
              startIcon={<IconPlus />}
              onClick={openJoinCommand}
              sx={{ mt: '30px' }}
            >
              Add Nodes
            </Button>
          </Stack>
        )}
      </DrawerLayoutSide>
      <DrawerLayoutContainer>
        <DrawerLayoutHeader direction='row'>
          <ModelSelect variant='text' />
        </DrawerLayoutHeader>
        <DrawerLayoutContent>{children}</DrawerLayoutContent>
      </DrawerLayoutContainer>
      {dialogJoinCommand}
      {dialogWaiting}
      {dialogRebalancing}
    </DrawerLayoutRoot>
  );
};<|MERGE_RESOLUTION|>--- conflicted
+++ resolved
@@ -282,18 +282,6 @@
                 Cluster topology
               </Typography>
             </Stack>
-<<<<<<< HEAD
-            <Divider
-              sx={{
-                width: '22rem',
-                marginLeft: '-25px',
-                color: '#545454FF',
-                marginTop: '30px',
-                marginBottom: '20px',
-              }}
-            />
-=======
->>>>>>> 58f9c098
             <NodeList variant='menu' />
             <Button
               color='info'
