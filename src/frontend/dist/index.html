--- conflicted
+++ resolved
@@ -5,14 +5,9 @@
     <link rel="icon" type="image/svg+xml" href="/assets/gradient-icon-CRwZKfVU.svg" />
     <meta name="viewport" content="width=device-width, initial-scale=1.0" />
     <title>Parallax by Gradient</title>
-<<<<<<< HEAD
-    <script type="module" crossorigin src="/assets/index-CPt7BZLW.js"></script>
-    <link rel="stylesheet" crossorigin href="/assets/index-J8fDKCu3.css">
-=======
-    <script type="module" crossorigin src="/assets/main-DE5IXYT1.js"></script>
-    <link rel="modulepreload" crossorigin href="/assets/App-Di5GuFJx.js">
+    <script type="module" crossorigin src="/assets/main-C0U2HpN8.js"></script>
+    <link rel="modulepreload" crossorigin href="/assets/App-BwG-l8Xs.js">
     <link rel="stylesheet" crossorigin href="/assets/App-J8fDKCu3.css">
->>>>>>> c6b6c4c3
   </head>
   <body>
     <div id="root"></div>
