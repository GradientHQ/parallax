"""
Store information about a SGLang batch.
The following is the flow of data structures for a batch in SGLang:

ScheduleBatch -> ModelWorkerBatch -> ForwardBatch
"""

from types import SimpleNamespace
from typing import List, Optional

import torch
from sglang.srt.managers.schedule_batch import Req, ScheduleBatch
from sglang.srt.model_executor.forward_batch_info import ForwardBatch
from sglang.srt.model_executor.model_runner import ModelRunner
from sglang.srt.sampling.sampling_batch_info import (
    SamplingBatchInfo as SGLSamplingBatchInfo,
)
from sglang.srt.sampling.sampling_params import SamplingParams as SGLSamplingParams
from sglang.srt.speculative.spec_info import SpeculativeAlgorithm

from parallax.server.executor.sglang_executor import PageRadixCache
from parallax.server.request import Request
from parallax.server.sampling.sampling_params import (
    SamplingParams as ParallaxSamplingParams,
)
from parallax_utils.logging_config import get_logger

logger = get_logger(__name__)


def transform_sampling_params_to_sglang(old_params: ParallaxSamplingParams) -> SGLSamplingParams:
    """Transforms Parallax SamplingParams to SGLang.SamplingParams format"""
    params = SGLSamplingParams(
        max_new_tokens=old_params.max_new_tokens,
        min_new_tokens=old_params.min_new_tokens,
        temperature=old_params.temperature,
        top_p=old_params.top_p,
        min_p=old_params.min_p,
        top_k=old_params.top_k,
        stop_token_ids=old_params.stop_token_ids,
        ignore_eos=old_params.ignore_eos,
        stop=old_params.stop_strs,
        repetition_penalty=old_params.repetition_penalty,
        presence_penalty=old_params.presence_penalty,
        json_schema=old_params.json_schema,
    )
    return params


def transform_requests_to_sglang(
    old_requests: List[Request], page_tree_cache: Optional[PageRadixCache] = None
) -> List[Req]:
    """Transforms Parallax Request to SGLang.Req format"""
    reqs = []
    for old_req in old_requests:
        sampling_params = transform_sampling_params_to_sglang(old_req.sampling_params)
        req = Req(
            rid=old_req.request_id,
            origin_input_text="",
            origin_input_ids=old_req.input_ids,
            sampling_params=sampling_params,
            lora_id=old_req.lora_id,
        )

        # Debug: Log before cache lookup
        if page_tree_cache is not None:
            logger.debug(
                f"[PageRadixCache] Before init_next_round_input for request {old_req.request_id}: "
                f"input_ids length={len(old_req.input_ids)}, "
                f"page_tree_cache available"
            )

        req.init_next_round_input(page_tree_cache)

        # Debug: Log after cache lookup
        if page_tree_cache is not None:
            prefix_indices_len = len(req.prefix_indices) if hasattr(req, "prefix_indices") else 0
            input_len = len(req.origin_input_ids) if hasattr(req, "origin_input_ids") else 0
            logger.debug(
                f"[PageRadixCache] After init_next_round_input for request {old_req.request_id}: "
                f"prefix_indices length={prefix_indices_len}, "
                f"origin_input_ids length={input_len}, "
                f"matched_tokens={prefix_indices_len}, "
                f"cache_hit_ratio={prefix_indices_len/input_len if input_len > 0 else 0:.2%}"
            )

        reqs.append(req)
    return reqs


def form_sgl_batch_prefill(
    requests: List[Request],
    model_runner: ModelRunner,
    page_tree_cache: Optional[PageRadixCache] = None,
) -> ForwardBatch:
    """Initialize a prefill ScheduleBatch -> ModelWorkerBatch -> ForwardBatch workflow"""

    sgl_reqs = transform_requests_to_sglang(requests, page_tree_cache)

    def dummy_evict(*args):
        pass

    dummy_tree_cache = SimpleNamespace(
        page_size=model_runner.server_args.page_size,
        device=model_runner.device,
        token_to_kv_pool_allocator=model_runner.token_to_kv_pool_allocator,
        evictable_size=0,
    )
    dummy_tree_cache.evict = dummy_evict
    schedule_batch = ScheduleBatch.init_new(
        reqs=sgl_reqs,
        req_to_token_pool=model_runner.req_to_token_pool,
        token_to_kv_pool_allocator=model_runner.token_to_kv_pool_allocator,
        tree_cache=page_tree_cache if page_tree_cache is not None else dummy_tree_cache,
        model_config=model_runner.model_config,
        enable_overlap=False,
        spec_algorithm=SpeculativeAlgorithm.NONE,
    )
    schedule_batch.prepare_for_extend()

    num_tokens = schedule_batch.extend_num_tokens
    dp_size = model_runner.dp_size
    schedule_batch.global_num_tokens = [num_tokens] * dp_size
    schedule_batch.global_num_tokens_for_logprob = [num_tokens] * dp_size

    model_worker_batch = schedule_batch.get_model_worker_batch()
    forward_batch = ForwardBatch.init_new(model_worker_batch, model_runner)
    return schedule_batch, forward_batch


def select_batch(
    origin_batch: ScheduleBatch,
    keep_indices: List[int],
) -> ScheduleBatch:
    """
    Copy a subset of requests to form a new ScheduleBatch from the running ScheduleBatch.
    Since the requests are not necessary selected in the loop, we need to copy by indicies to select
    the real requests to run.
    """
    ret = origin_batch.copy()
    if keep_indices is None or len(keep_indices) == 0:
        return None

    keep_indices_device = torch.tensor(keep_indices, dtype=torch.int64).to(
        origin_batch.device, non_blocking=True
    )

    ret.token_to_kv_pool_allocator = origin_batch.token_to_kv_pool_allocator
    ret.req_to_token_pool = origin_batch.req_to_token_pool
    ret.tree_cache = origin_batch.tree_cache

    if origin_batch.model_config.is_encoder_decoder:
        ret.encoder_lens = origin_batch.encoder_lens[keep_indices_device]
        ret.encoder_lens_cpu = [origin_batch.encoder_lens_cpu[i] for i in keep_indices]

    ret.reqs = [origin_batch.reqs[i] for i in keep_indices]
    if origin_batch.multimodal_inputs is not None:
        ret.multimodal_inputs = [origin_batch.multimodal_inputs[i] for i in keep_indices]
    ret.seq_lens_cpu = origin_batch.seq_lens_cpu[keep_indices]
    ret.req_pool_indices = origin_batch.req_pool_indices[keep_indices_device]
    ret.seq_lens = origin_batch.seq_lens[keep_indices_device]
    ret.orig_seq_lens = origin_batch.orig_seq_lens[keep_indices_device]

    if origin_batch.out_cache_loc is not None:
        ret.out_cache_loc = origin_batch.out_cache_loc[keep_indices_device]
    ret.seq_lens_sum = ret.seq_lens.sum().item()

    if origin_batch.output_ids is not None:
        ret.output_ids = origin_batch.output_ids[keep_indices_device]

    ret.return_logprob = any(req.return_logprob for req in origin_batch.reqs)
    if ret.return_logprob:
        ret.top_logprobs_nums = [origin_batch.top_logprobs_nums[i] for i in keep_indices]
        ret.token_ids_logprobs = [origin_batch.token_ids_logprobs[i] for i in keep_indices]
    else:
        ret.top_logprobs_nums = None
        ret.token_ids_logprobs = None

    ret.has_stream = any(req.stream for req in origin_batch.reqs)
    ret.has_grammar = any(req.grammar for req in origin_batch.reqs)

    ret.sampling_info = SGLSamplingBatchInfo.from_schedule_batch(
        ret, origin_batch.model_config.vocab_size
    )

    return ret


def find_index(running_batch: ScheduleBatch, request_id: str):
    """Helper function for finding the requests in the running batch by request_id"""
    for index, req in enumerate(running_batch.reqs):
        if req.rid == request_id:
            return index
    logger.exception(
        f"Request {request_id} not found in running batch, size: {len(running_batch.reqs)}, \
        reqs: {[request.rid for request in running_batch.reqs]}"
    )
    return -1


def form_sgl_batch_decode(
    requests: List[Request],
    model_runner: ModelRunner,
    running_batch: ScheduleBatch,
    is_first_rank: bool,
) -> ForwardBatch:
    """
    Forms the decoding batch in this round.
    The returned ScheduleBatch is a copy of subset of the running batch.
    ModelWorkerBatch -> ForwardBatch are generated from the selected ScheduleBatch.
    """
    ready_indices = list(
        filter(lambda x: x != -1, [find_index(running_batch, req.request_id) for req in requests])
    )
    ret = select_batch(running_batch, ready_indices)
    if is_first_rank:
        output_ids = []
        for request in requests:
            output_ids.append(request.output_ids[-1])
        ret.output_ids = torch.tensor(output_ids, dtype=torch.int64).to(
            ret.device, non_blocking=True
        )
    else:
        # Set an empty output_ids tensor
        batch_size = len(ready_indices)
        ret.output_ids = torch.empty(batch_size, dtype=torch.int64).to(
            ret.device, non_blocking=True
        )
    ret.prepare_for_decode()
    # TODO: this is a hack to make the seq_lens correct due to select_batch is not refference running batch's seq_lens
    # need to fix this
    running_batch.seq_lens[ready_indices] += 1
    running_batch.seq_lens_cpu[ready_indices] += 1
    running_batch.orig_seq_lens[ready_indices] += 1

    num_tokens = len(ready_indices)
    dp_size = model_runner.dp_size
    ret.global_num_tokens = [num_tokens] * dp_size
    ret.global_num_tokens_for_logprob = [num_tokens] * dp_size

    model_worker_batch = ret.get_model_worker_batch()
    if requests[0].lora_id is not None:
        model_worker_batch.lora_ids = [req.lora_id or "" for req in requests]
    forward_batch = ForwardBatch.init_new(model_worker_batch, model_runner)

    return forward_batch


def release_sglang_request(running_batch: ScheduleBatch, request_id: str):
    """Release KV Cache and other resources for finished/aborted requests."""
    if running_batch is None or running_batch.is_empty():
        return

    idx = find_index(running_batch, request_id)
    req = running_batch.reqs.pop(idx)
<<<<<<< HEAD

    # use running batch's tree cache to release kv cache
    tree_cache = running_batch.tree_cache

    # for completed requests, is_insert=True to insert into prefix cache
    # for aborted requests, is_insert=False to not insert into prefix cache
    is_insert = True  # can be adjusted based on request status

    if isinstance(tree_cache, PageRadixCache):
        tree_cache.cache_finished_req(req)
    else:
        # fallback to manual release
        logger.warning("SGLang release_kv_cache not available, using manual release")
        page_size = running_batch.token_to_kv_pool_allocator.page_size
        seq_lens_cpu = running_batch.seq_lens.cpu().numpy()
        last_uncached_pos = (len(req.prefix_indices) // page_size) * page_size
        token_indices = running_batch.req_to_token_pool.req_to_token[
            req.req_pool_idx, last_uncached_pos : seq_lens_cpu[idx]
        ]
        running_batch.token_to_kv_pool_allocator.free(token_indices)
        running_batch.req_to_token_pool.free(req.req_pool_idx)
=======
    page_size = running_batch.token_to_kv_pool_allocator.page_size
    last_uncached_pos = (len(req.prefix_indices) // page_size) * page_size
    end_pos = last_uncached_pos + seq_lens_cpu[idx]
    running_batch.seq_lens = torch.cat(
        (running_batch.seq_lens[:idx], running_batch.seq_lens[idx + 1 :])
    )
    running_batch.seq_lens_cpu = torch.cat(
        (running_batch.seq_lens_cpu[:idx], running_batch.seq_lens_cpu[idx + 1 :])
    )
    running_batch.orig_seq_lens = torch.cat(
        (running_batch.orig_seq_lens[:idx], running_batch.orig_seq_lens[idx + 1 :])
    )

    # Free kv cache
    token_indices = running_batch.req_to_token_pool.req_to_token[req.req_pool_idx][
        last_uncached_pos:end_pos
    ]
    running_batch.token_to_kv_pool_allocator.free(token_indices)
    running_batch.req_to_token_pool.free(req.req_pool_idx)
    running_batch.req_pool_indices = torch.cat(
        (running_batch.req_pool_indices[:idx], running_batch.req_pool_indices[idx + 1 :])
    )
>>>>>>> 917ae746
<|MERGE_RESOLUTION|>--- conflicted
+++ resolved
@@ -250,11 +250,10 @@
     """Release KV Cache and other resources for finished/aborted requests."""
     if running_batch is None or running_batch.is_empty():
         return
-
+    seq_lens_cpu = running_batch.seq_lens.cpu().numpy()
     idx = find_index(running_batch, request_id)
     req = running_batch.reqs.pop(idx)
-<<<<<<< HEAD
-
+    
     # use running batch's tree cache to release kv cache
     tree_cache = running_batch.tree_cache
 
@@ -265,37 +264,25 @@
     if isinstance(tree_cache, PageRadixCache):
         tree_cache.cache_finished_req(req)
     else:
-        # fallback to manual release
-        logger.warning("SGLang release_kv_cache not available, using manual release")
         page_size = running_batch.token_to_kv_pool_allocator.page_size
-        seq_lens_cpu = running_batch.seq_lens.cpu().numpy()
         last_uncached_pos = (len(req.prefix_indices) // page_size) * page_size
-        token_indices = running_batch.req_to_token_pool.req_to_token[
-            req.req_pool_idx, last_uncached_pos : seq_lens_cpu[idx]
+        end_pos = last_uncached_pos + seq_lens_cpu[idx]
+        running_batch.seq_lens = torch.cat(
+            (running_batch.seq_lens[:idx], running_batch.seq_lens[idx + 1 :])
+        )
+        running_batch.seq_lens_cpu = torch.cat(
+            (running_batch.seq_lens_cpu[:idx], running_batch.seq_lens_cpu[idx + 1 :])
+        )
+        running_batch.orig_seq_lens = torch.cat(
+            (running_batch.orig_seq_lens[:idx], running_batch.orig_seq_lens[idx + 1 :])
+        )
+
+        # Free kv cache
+        token_indices = running_batch.req_to_token_pool.req_to_token[req.req_pool_idx][
+            last_uncached_pos:end_pos
         ]
         running_batch.token_to_kv_pool_allocator.free(token_indices)
         running_batch.req_to_token_pool.free(req.req_pool_idx)
-=======
-    page_size = running_batch.token_to_kv_pool_allocator.page_size
-    last_uncached_pos = (len(req.prefix_indices) // page_size) * page_size
-    end_pos = last_uncached_pos + seq_lens_cpu[idx]
-    running_batch.seq_lens = torch.cat(
-        (running_batch.seq_lens[:idx], running_batch.seq_lens[idx + 1 :])
-    )
-    running_batch.seq_lens_cpu = torch.cat(
-        (running_batch.seq_lens_cpu[:idx], running_batch.seq_lens_cpu[idx + 1 :])
-    )
-    running_batch.orig_seq_lens = torch.cat(
-        (running_batch.orig_seq_lens[:idx], running_batch.orig_seq_lens[idx + 1 :])
-    )
-
-    # Free kv cache
-    token_indices = running_batch.req_to_token_pool.req_to_token[req.req_pool_idx][
-        last_uncached_pos:end_pos
-    ]
-    running_batch.token_to_kv_pool_allocator.free(token_indices)
-    running_batch.req_to_token_pool.free(req.req_pool_idx)
-    running_batch.req_pool_indices = torch.cat(
-        (running_batch.req_pool_indices[:idx], running_batch.req_pool_indices[idx + 1 :])
-    )
->>>>>>> 917ae746
+        running_batch.req_pool_indices = torch.cat(
+            (running_batch.req_pool_indices[:idx], running_batch.req_pool_indices[idx + 1 :])
+        )