"""
This module contains the http frontend server for Parallax.
Two classes that handles a post request from the frontend service:

  -- ParallaxHttpServer:
    The uvicorn server that communicates with the frontend and posts responses
    to users.
    This module launches a subprocess.

  -- HTTPHandler:
    1.Gets requests from ParallaxHttpServer and maintains status of these requests.
    2.Send raw requests by ipc to parallax executor.
    3.Waits for ipc response from the executor and stores the results.
"""

import asyncio
import json
import multiprocessing as mp
import sys
import time
import traceback
import uuid
from dataclasses import dataclass, field
from http import HTTPStatus
from typing import Dict, List, Optional

import fastapi
import uvicorn
import zmq
import zmq.asyncio
from fastapi.responses import ORJSONResponse, StreamingResponse
from mlx_lm.tokenizer_utils import StreamingDetokenizer
from mlx_lm.utils import load_config
from pydantic import BaseModel
from starlette.datastructures import State

from parallax.utils.selective_download import download_metadata_only
from parallax.utils.tokenizer_utils import load_detokenizer, load_tokenizer
from parallax.utils.utils import get_zmq_socket
from parallax_utils.logging_config import get_logger

logger = get_logger(__name__)


def get_exception_traceback():
    """Traceback function to handle asyncio function errors"""
    etype, value, tb = sys.exc_info()
    err_str = "".join(traceback.format_exception(etype, value, tb))
    return err_str


async def print_exception_wrapper(func):
    """
    Sometimes an asyncio function does not print exception.
    We do another wrapper to handle the exception.
    """
    try:
        await func()
    except Exception:
        error_trace = get_exception_traceback()
        logger.error(f"TokenizerManager hit an exception: {error_trace}")
        sys.exit(1)


@dataclass
class HTTPRequestInfo:
    """HTTP Request information"""

    id: str
    text: str = ""
    stream: bool = False
    finish_reason: str = None
    object: str = "chat.completion"
    model: str = "default"
    create_time: float = 0.0
    update_time: float = 0.0
    logprobs: float = None
    matched_stop: int = None
    # usage
    prompt_tokens: int = 0
    completion_tokens: int = 0
    # helper
    is_finish: bool = False
    # Queue for streaming tokens one by one
    token_queue: Optional[asyncio.Queue] = field(default=None, repr=False)
    detokenizer: StreamingDetokenizer = None
    error_message: Optional[str] = None
    error_type: Optional[str] = None
    error_status: HTTPStatus = HTTPStatus.INTERNAL_SERVER_ERROR
    # probs support
    return_probs: bool = False  # Whether to return probabilities
    probs_list: List = field(default_factory=list)  # Store probs for each token
    token_ids_list: List = field(default_factory=list)  # Store token IDs for each token
    # Weight version for RL
    weight_version: Optional[int] = None


class HTTPHandler:
    """
    A global handler that maintains raw requests. It has 2 main functions:
    1.Interprocess communicate with the model executor.
    2.Maintains the request -> prompts dict for ParallaxHTTPServer.
    """

    def __init__(
        self,
        executor_input_ipc_name,
        executor_output_ipc_name,
        model_path_str,
    ):
        self.asyncio_tasks = set()
        # Init inter-process communication
        context = zmq.asyncio.Context(2)
        self.send_to_executor = get_zmq_socket(context, zmq.PUSH, executor_input_ipc_name, True)
        self.recv_from_executor = get_zmq_socket(context, zmq.PULL, executor_output_ipc_name, True)
        self.processing_requests: Dict[str, HTTPRequestInfo] = {}

        # Load tokenizer for separate detokenizers.
        # Important: avoid triggering full weight downloads here.
        # Only download metadata/config/tokenizer files.
        from pathlib import Path

        if Path(model_path_str).exists():
            model_path = Path(model_path_str)
        else:
            model_path = download_metadata_only(model_path_str)
        config = load_config(model_path)
        self.model_path_str = model_path_str
        self.tokenizer = load_tokenizer(model_path, eos_token_ids=config.get("eos_token_id", None))
        self.detokenizer_class, self.tokenmap = load_detokenizer(model_path, self.tokenizer)

    def create_request(self, request: Dict):
        """Creates a new request information"""
        rid = request["rid"]
        stream = request.get("stream", False)
        model = request.get("model", "default")
        return_probs = request.get("return_probs", False)  # Check if probs requested
        chat_object = "chat.completion.chunk" if stream else "chat.completion"
        detokenizer = self.detokenizer_class(self.tokenizer, self.tokenmap)
        create_time = time.time()
        update_time = create_time
        request_info = HTTPRequestInfo(
            id=rid,
            stream=stream,
            model=model,
            object=chat_object,
            create_time=create_time,
            update_time=update_time,
            detokenizer=detokenizer,
            return_probs=return_probs,
        )
        if stream:
            request_info.token_queue = asyncio.Queue()
        self.processing_requests[rid] = request_info

    def release_request(self, rid: str):
        """Releases the request resources"""
        del self.processing_requests[rid]

    def send_request(self, request: Dict):
        """Sends the request to model executor using IPC."""
        # Ensure return_probs is included in the request sent to executor
        rid = request.get("rid")
        if rid and rid in self.processing_requests:
            request_info = self.processing_requests[rid]
            request["return_probs"] = request_info.return_probs
        self.send_to_executor.send_pyobj(request)

    def abort_request(self, request_id: str):
        """Sends abort request to executor for a specific request ID."""
        logger.info(f"Sending abort request for request ID: {request_id}")
        self.send_to_executor.send_pyobj({"type": "abort", "rid": request_id})

    async def stream_response_wrapper(self, rid):
        """Wraps the generator to handle client disconnects using a finally block."""
        generator = self.generate_stream_response(rid)
        try:
            async for chunk in generator:
                yield chunk
        finally:
            # This block executes when the client disconnects or the stream finishes.
            req_info = self.processing_requests.get(rid)
            # If the request is still in processing and not marked as finished, it means
            # the client disconnected midway.
            if req_info and not req_info.is_finish:
                logger.warning(f"Client disconnected for streaming request {rid}.")
                self.abort_request(rid)
                self.release_request(rid)
            elif req_info:
                self.release_request(rid)

    def _generate_stream_chunk(self, rid, token, is_first=False, is_last=False):
        """Generates a SSE chunk for a single token."""
        request_info = self.processing_requests[rid]

        if is_first:
            role = "assistant"
            content = ""
            if "minimax-m2" in self.model_path_str.lower():
                content = "<think>"
        elif is_last:
            role = None
            content = None
        else:
            role = None
            content = token

        response = {
            "id": rid,
            "object": "chat.completion.chunk",
            "model": request_info.model,
            "created": request_info.create_time,
            "choices": [
                {
                    "index": 0,
                    "logprobs": request_info.logprobs,
                    "finish_reason": request_info.finish_reason if is_last else None,
                    "matched_stop": request_info.matched_stop,
                },
            ],
            "usage": {
                "prompt_tokens": request_info.prompt_tokens,
                "total_tokens": request_info.prompt_tokens + request_info.completion_tokens,
                "completion_tokens": request_info.completion_tokens,
            },
        }
        choice = response["choices"][0]
        choice["delta"] = {"role": role, "content": content}
        # Add probs in the last chunk if requested (convert to object array format)
        if is_last and request_info.return_probs:
            choice["probs"] = [
                {self.tokenizer.decode([token_id]): prob}
                for token_id, prob in zip(request_info.token_ids_list, request_info.probs_list)
            ]
        if request_info.weight_version:
            response["weight_version"] = request_info.weight_version
        response_json = json.dumps(response, separators=(",", ":"))
        return f"data: {response_json}\n\n".encode()

    def _generate_error_stream_chunk(self, rid, error_payload: Dict[str, str]):
        """Generates a SSE chunk representing an error."""
        request_info = self.processing_requests[rid]
        response = {
            "id": rid,
            "object": request_info.object,
            "model": request_info.model,
            "created": request_info.create_time,
            "error": error_payload,
        }
        response_json = json.dumps(response, separators=(",", ":"))
        return f"data: {response_json}\n\n".encode()

    async def generate_stream_response(self, rid):
        """Generates a streaming response by consuming from a token queue."""
        # Send first chunk with role
        yield self._generate_stream_chunk(rid, None, is_first=True)

        request_info = self.processing_requests.get(rid)
        if not request_info or not request_info.stream:
            return

        while True:
            token = await request_info.token_queue.get()
            if token is None:  # End of stream sentinel
                break
            if isinstance(token, dict) and token.get("type") == "error":
                yield self._generate_error_stream_chunk(rid, token.get("payload", {}))
                continue
            yield self._generate_stream_chunk(rid, token)

        # Send final chunk with finish reason
        yield self._generate_stream_chunk(rid, None, is_last=True)
        yield b"data: [DONE]\n\n"

    def generate_non_stream_response(self, rid):
        """Generates a non-streaming response"""
        request_info = self.processing_requests[rid]
        response = {
            "id": rid,
            "object": request_info.object,
            "model": request_info.model,
            "created": request_info.create_time,
            "choices": [
                {
                    "index": 0,
                    "logprobs": request_info.logprobs,
                    "finish_reason": request_info.finish_reason,
                    "matched_stop": request_info.matched_stop,
                },
            ],
            "usage": {
                "prompt_tokens": request_info.prompt_tokens,
                "total_tokens": request_info.prompt_tokens + request_info.completion_tokens,
                "completion_tokens": request_info.completion_tokens,
            },
        }
        choice = response["choices"][0]
        choice["message"] = {
            "role": "assistant",
            "content": request_info.text,
            "reasoning_content": None,
            "tool_calls": None,
        }
        # Add probs if requested (convert to object array format)
        if request_info.return_probs:
            choice["probs"] = [
                {self.tokenizer.decode([token_id]): prob}
                for token_id, prob in zip(request_info.token_ids_list, request_info.probs_list)
            ]
        if request_info.weight_version:
            response["weight_version"] = request_info.weight_version
        return response

    async def _handle_executor_error(self, rid: str, recv_dict: Dict):
        """Handles error notifications sent from the executor process."""
        request_info = self.processing_requests.get(rid)
        if request_info is None:
            return

        message = recv_dict.get("error", "Unknown error")
        err_type = recv_dict.get("error_type", "InternalServerError")
        status_code = recv_dict.get("status_code", HTTPStatus.BAD_REQUEST.value)
        try:
            status = HTTPStatus(status_code)
        except ValueError:
            status = HTTPStatus.BAD_REQUEST

        request_info.error_message = message
        request_info.error_type = err_type
        request_info.error_status = status
        request_info.finish_reason = "error"
        request_info.is_finish = True

        if request_info.stream and request_info.token_queue is not None:
            payload = {
                "message": message,
                "type": err_type,
                "code": status.value,
            }
            await request_info.token_queue.put({"type": "error", "payload": payload})
            await request_info.token_queue.put(None)

    async def _handle_loop(self):
        """The event loop that handles returned requests"""
        while True:
            recv_dict = await self.recv_from_executor.recv_pyobj()
            rid = recv_dict["rid"]
            if rid not in self.processing_requests:
                continue

            if recv_dict.get("type") == "error":
                await self._handle_executor_error(rid, recv_dict)
                continue

            request_info = self.processing_requests[rid]
            request_info.update_time = time.time()
            request_info.prompt_tokens = recv_dict["prompt_tokens"]
            next_token_id = recv_dict["next_token_id"]
            request_info.completion_tokens += 1
            request_info.detokenizer.add_token(next_token_id)
            output = request_info.detokenizer.last_segment
            request_info.weight_version = recv_dict.get("weight_version", None)

<<<<<<< HEAD
            is_finished = (
                recv_dict.get("eos", False)
                or recv_dict.get("length", False)
                or recv_dict.get("abort", False)
            )
=======
            # Store probs and token IDs if requested
            if request_info.return_probs and "probs" in recv_dict:
                request_info.probs_list.append(recv_dict["probs"])
                request_info.token_ids_list.append(next_token_id)

            is_finished = recv_dict.get("eos", False) or recv_dict.get("length", False)
>>>>>>> 717b7f97

            # Only process and send non-EOS tokens
            if not is_finished and len(output) > 0:
                # Accumulate full text for non-streaming and potentially for logging
                request_info.text += output

                # For streaming, put the individual token into the queue.
                if request_info.stream:
                    await request_info.token_queue.put(output)

            # If it is the end of the stream, update status and send sentinel
            if is_finished:
                if recv_dict.get("abort", False):
                    logger.warning(f"Request {rid} finished with abort")
                    request_info.finish_reason = "abort"
                elif recv_dict.get("length", False):
                    logger.debug(f"Request {rid} finished with length")
                    request_info.finish_reason = "length"
                elif recv_dict.get("eos", False):
                    logger.debug(f"Request {rid} finished with eos")
                    request_info.finish_reason = "eos"
                    request_info.matched_stop = next_token_id
                else:
                    logger.debug(f"Request {rid} finished with unknown reason")
                    request_info.finish_reason = "unknown"

                request_info.is_finish = True
                if request_info.stream:
                    await request_info.token_queue.put(None)  # Sentinel for stream end

    async def create_handle_loop(self):
        """Create asyncio event loop task function"""
        task_loop = asyncio.create_task(print_exception_wrapper(self._handle_loop))
        await task_loop


class ErrorResponse(BaseModel):
    """An Error data structure."""

    object: str = "error"
    message: str
    type: str
    param: Optional[str] = None
    code: int


def create_error_response(
    message: str,
    err_type: str = "BadRequestError",
    status_code: HTTPStatus = HTTPStatus.BAD_REQUEST,
):
    """Creates a json error response for the frontend."""
    error = ErrorResponse(message=message, type=err_type, code=status_code.value)
    return ORJSONResponse(content=error.model_dump(), status_code=error.code)


# Fast API
app = fastapi.FastAPI(
    openapi_url="/openapi.json",
)


async def init_app_states(
    state: State, executor_input_ipc: str, executor_output_ipc: str, model_path: str
):
    """Init FastAPI app states, including http handler, etc."""
    state.http_handler = HTTPHandler(
        executor_input_ipc,
        executor_output_ipc,
        model_path,
    )


async def v1_chat_completions(raw_request: fastapi.Request):
    """
    Handles the v1/chat/completions requests asynchronously.
    It gets the prompts from HTTPHandler and returns to the frontend.
    """
    try:
        request_json = await raw_request.json()
    except Exception as e:
        return create_error_response("Invalid request body, error: ", str(e))

    # Check if request_json has "rid", otherwise generate new one
    request_id = request_json.get("rid")
    if request_id is None:
        request_id = str(uuid.uuid4())
        request_json["rid"] = request_id

    app.state.http_handler.create_request(request_json)
    app.state.http_handler.send_request(request_json)
    req = app.state.http_handler.processing_requests.get(request_id)
    if req is None:
        return create_error_response("Request not found", "RequestNotFoundError")
    is_stream = req.stream

    if is_stream:
        return StreamingResponse(
            app.state.http_handler.stream_response_wrapper(request_id),
            media_type="text/event-stream",
            headers={
                "Cache-Control": "no-cache",
                "Connection": "keep-alive",
            },
        )
    else:
        try:
            # For non-streaming requests, we poll for completion. This is simpler
            # than event-based synchronization and acceptable for requests that
            # are expected to be relatively short.
            while True:
                # Check if client is still connected
                if await raw_request.is_disconnected():
                    logger.warning(f"Client disconnected for non-streaming request {request_id}")
                    if request_id in app.state.http_handler.processing_requests:
                        app.state.http_handler.abort_request(request_id)
                        app.state.http_handler.release_request(request_id)
                    return create_error_response("Client disconnected", "ClientDisconnectedError")

                await asyncio.sleep(0.01)
                req = app.state.http_handler.processing_requests.get(request_id)
                if req is None:  # Request might have been cleaned up due to error
                    return create_error_response("Request not found", "RequestNotFoundError")
                is_finish = req.is_finish
                if is_finish:
                    break
            if req.error_message:
                response = create_error_response(
                    req.error_message,
                    req.error_type or "InternalServerError",
                    status_code=req.error_status,
                )
                app.state.http_handler.release_request(request_id)
                return response

            response = app.state.http_handler.generate_non_stream_response(request_id)
            app.state.http_handler.release_request(request_id)
            return ORJSONResponse(status_code=200, content=response)
        except Exception as e:
            # Handle any unexpected errors during processing
            logger.error(f"Error processing non-streaming request {request_id}: {e}")
            if request_id in app.state.http_handler.processing_requests:
                logger.info(f"Sending abort request due to error: {request_id}")
                app.state.http_handler.abort_request(request_id)
                app.state.http_handler.release_request(request_id)
            return create_error_response("Internal server error", "InternalServerError")


@app.post("/v1/chat/completions")
async def openai_v1_chat_completions(raw_request: fastapi.Request):
    """OpenAI v1/chat/complete post function"""
    return await v1_chat_completions(raw_request)


class ParallaxHttpServer:
    """
    The frontend http server drived by asyncio.
    Since uvicorn API runs an asyncio task, we need a new uvicorn
    wrapper to run other async tasks.
    """

    def __init__(self, args):
        self.host = args.host
        self.port = args.port
        self.executor_input_ipc_name = args.executor_input_ipc
        self.executor_output_ipc_name = args.executor_output_ipc
        self.model_path = args.model_path

    async def run_uvicorn(self):
        """
        Since uvicorn.run() uses asyncio.run, we need another wrapper
        to create a uvicorn asyncio task to run multiple tasks.
        """
        config = uvicorn.Config(
            app,
            host=self.host,
            port=self.port,
            timeout_keep_alive=5,
            loop="uvloop",
        )
        server = uvicorn.Server(config)
        await server.serve()

    async def run_tasks(self):
        """Gather results of all asyncio tasks"""
        await asyncio.gather(self.run_uvicorn(), app.state.http_handler.create_handle_loop())

    def run(self):
        """
        Launch A FastAPI server that routes requests to the executor.

        Note:
        1. The HTTP server and executor both run in the main process.
        2. Inter-process communication is done through IPC (each process uses a different port) via the ZMQ library.
        """
        asyncio.run(
            init_app_states(
                app.state,
                self.executor_input_ipc_name,
                self.executor_output_ipc_name,
                self.model_path,
            )
        )
        asyncio.run(self.run_tasks())


def launch_http_server(args):
    """
    Launch function of frontend server.
    It creates a sub-process for the http server.
    """
    http_server = ParallaxHttpServer(args)
    process = mp.Process(target=http_server.run)
    process.start()
    return process


def stop_http_server(http_server_process):
    """
    Stop HTTP server process if it exists.
    """
    if http_server_process is not None:
        logger.info("Stopping HTTP server process...")
        try:
            http_server_process.kill()
            http_server_process.join()
        except Exception as e:
            logger.error(f"Failed to terminate HTTP server process: {e}")
        return None
    return http_server_process


def restart_http_server(args, http_server_process):
    """
    Restart HTTP server with new args.
    Stops the old server if it exists and starts a new one.
    """
    http_server_process = stop_http_server(http_server_process)
    logger.info("Restarting HTTP server...")
    return launch_http_server(args)<|MERGE_RESOLUTION|>--- conflicted
+++ resolved
@@ -361,20 +361,16 @@
             output = request_info.detokenizer.last_segment
             request_info.weight_version = recv_dict.get("weight_version", None)
 
-<<<<<<< HEAD
+            # Store probs and token IDs if requested
+            if request_info.return_probs and "probs" in recv_dict:
+                request_info.probs_list.append(recv_dict["probs"])
+                request_info.token_ids_list.append(next_token_id)
+
             is_finished = (
                 recv_dict.get("eos", False)
                 or recv_dict.get("length", False)
                 or recv_dict.get("abort", False)
             )
-=======
-            # Store probs and token IDs if requested
-            if request_info.return_probs and "probs" in recv_dict:
-                request_info.probs_list.append(recv_dict["probs"])
-                request_info.token_ids_list.append(next_token_id)
-
-            is_finished = recv_dict.get("eos", False) or recv_dict.get("length", False)
->>>>>>> 717b7f97
 
             # Only process and send non-EOS tokens
             if not is_finished and len(output) > 0:
