--- conflicted
+++ resolved
@@ -87,15 +87,12 @@
     error_message: Optional[str] = None
     error_type: Optional[str] = None
     error_status: HTTPStatus = HTTPStatus.INTERNAL_SERVER_ERROR
-<<<<<<< HEAD
     # probs support
     return_probs: bool = False  # Whether to return probabilities
     probs_list: List = field(default_factory=list)  # Store probs for each token
     token_ids_list: List = field(default_factory=list)  # Store token IDs for each token
-=======
     # Weight version for RL
     weight_version: Optional[int] = None
->>>>>>> 9ec82c47
 
 
 class HTTPHandler:
@@ -229,17 +226,14 @@
         }
         choice = response["choices"][0]
         choice["delta"] = {"role": role, "content": content}
-<<<<<<< HEAD
         # Add probs in the last chunk if requested (convert to object array format)
         if is_last and request_info.return_probs:
             choice["probs"] = [
                 {self.tokenizer.decode([token_id]): prob}
                 for token_id, prob in zip(request_info.token_ids_list, request_info.probs_list)
             ]
-=======
         if request_info.weight_version:
             response["weight_version"] = request_info.weight_version
->>>>>>> 9ec82c47
         response_json = json.dumps(response, separators=(",", ":"))
         return f"data: {response_json}\n\n".encode()
 
@@ -307,17 +301,14 @@
             "reasoning_content": None,
             "tool_calls": None,
         }
-<<<<<<< HEAD
         # Add probs if requested (convert to object array format)
         if request_info.return_probs:
             choice["probs"] = [
                 {self.tokenizer.decode([token_id]): prob}
                 for token_id, prob in zip(request_info.token_ids_list, request_info.probs_list)
             ]
-=======
         if request_info.weight_version:
             response["weight_version"] = request_info.weight_version
->>>>>>> 9ec82c47
         return response
 
     async def _handle_executor_error(self, rid: str, recv_dict: Dict):
