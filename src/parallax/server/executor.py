"""
High-level executor for managing model shards, scheduler, and cache pool on each Peer.

Executor handles
1. Loading model shards from the repository;
2. Instantiate scheduler, kv cache manager;
3. Handles tokenization / detokenization if needed;
4. Keep listening to RPC to get requests, feed these to scheduler's request pool;
5. Get batched requests from the scheduler,
    - prepare the MLX tensor input
    - rebuild KV cache
    - feed to model runner;
    For now we process prefill and decode requests separately.
    Later when we have Ragged Paged Flash Attention kernel, we can process both in one batch.
6. Run model forward, our model will returned updated caches,
    kv cache manager will handle updating caches per layer;
7. Get the hidden-states from the model execution.
"""

import argparse
import time
from typing import Any, Dict, List, Optional

import mlx.core as mx
import torch
import zmq
from mlx_lm.server import convert_chat, process_message_content

from parallax.p2p.message_util import (
    abort_request_to_proto,
    proto_to_abort_request,
    proto_to_request,
    request_to_proto,
)
from parallax.p2p.proto import forward_pb2
from parallax.server.kv_cache import KVCacheManager
from parallax.server.metrics import update_metrics
from parallax.server.radix_cache import RadixCache
from parallax.server.request import (
    InitialRequest,
    IntermediateRequest,
    Request,
    RequestStatus,
)
from parallax.server.sampling.sampler import SamplingBatchInfo
from parallax.server.sampling.sampling_params import SamplingParams
from parallax.server.scheduler import Scheduler
from parallax.server.shard_loader import MLXModelLoader
from parallax.utils.utils import (
    combine_padding_and_causal_masks,
    create_causal_mask,
    get_current_device,
    get_device_dtype,
    get_infinite_value_by_dtype,
    get_zmq_socket,
    pad_inputs,
    pad_prefix_caches,
)
from parallax_utils.logging_config import get_logger

logger = get_logger(__name__)


class Executor:
    """High-level executor for managing model shards, scheduler, and cache pool on each Peer."""

    def __init__(
        self,
        # Model Configs
        model_repo: str,
        start_layer: int,
        end_layer: int,
        dtype: str = "float16",
<<<<<<< HEAD
        # Backend selection
        gpu_backend: str = "sglang",
=======
        use_hfcache: bool = False,
>>>>>>> 83dd0001
        # Scheduler Configs
        max_batch_size: Optional[int] = 8,
        max_sequence_length: Optional[int] = None,
        max_tokens_in_kv_pool: Optional[int] = None,
        # Controlling perfill / decode ratio
        max_num_tokens_per_batch: int = 1024,
        prefill_priority: int = 0,
        micro_batch_ratio: int = 2,
        scheduler_wait_ms: int = 500,
        request_timeout_s: Optional[int] = 600,
        # Metrics Configs
        layer_latency_update_every: int = 4096,
        # KV Cache Configs
        kv_block_size: int = 64,
        kv_cache_memory_fraction: float = 0.8,
        enable_prefix_cache: Optional[bool] = False,
        # Communication Configs
        # P2P Communication Configs
        send_to_peer_addr: Optional[str] = None,
        recv_from_peer_addr: Optional[str] = None,
        # IPC Communication Configs
        executor_input_ipc_addr: Optional[str] = None,
        executor_output_ipc_addr: Optional[str] = None,
        # GPU/SGLang Specialized Configs
        attention_backend: Optional[str] = "torch_native",
        moe_runner_backend: Optional[str] = "auto",
        # Tensor Parallel Configs
        tp_rank: Optional[int] = 0,
        tp_size: Optional[int] = 1,
        nccl_port: Optional[int] = None,
        # Optional gradient server for layer reallocation detection
        gradient_server: Optional[Any] = None,
    ):
        # Backend
        self.device = get_current_device()
        self.use_hfcache = use_hfcache
        logger.debug(f"Executor initializing on device: {self.device}")
        self.backend_type = gpu_backend

        # Sharded Model
        if self.device == "cuda":
            if self.backend_type == "vllm":
                from parallax.vllm.model_runner import (
                    initialize_vllm_model_runner as initialize_cuda_model_runner,
                )

                logger.debug(
                    f"Initializing vLLM model runner for repo={model_repo}, layers=[{start_layer}, {end_layer})"
                )
            elif self.backend_type == "sglang":
                from sglang.srt.managers.schedule_batch import (
                    ScheduleBatch as CudaScheduleBatch,
                )

<<<<<<< HEAD
                from parallax.sglang.model_runner import (
                    initialize_sgl_model_runner as initialize_cuda_model_runner,
                )

                logger.debug(
                    f"Initializing SGLang model runner for repo={model_repo}, layers=[{start_layer}, {end_layer})"
                )
            else:
                raise ValueError(f"Unsupported GPU backend type: {self.backend_type}")

            # Prepare all parameters for model runner initialization
            model_runner_params = {
                "model_repo": model_repo,
                "start_layer": start_layer,
                "end_layer": end_layer,
                "kv_cache_memory_fraction": kv_cache_memory_fraction,
                "attention_backend": attention_backend,
                "kv_block_size": kv_block_size,
                "max_num_tokens_per_batch": max_num_tokens_per_batch,
                "dtype": dtype,
                "moe_runner_backend": moe_runner_backend,
                "tp_rank": tp_rank,
                "tp_size": tp_size,
                "nccl_port": nccl_port,
            }

            self.model_runner, self.config, self.tokenizer = initialize_cuda_model_runner(
                **model_runner_params
=======
            logger.debug(
                f"Initializing CUDA model runner for repo={model_repo}, layers=[{start_layer}, {end_layer})"
            )
            self.model_runner, self.config, self.tokenizer = initialize_sgl_model_runner(
                model_repo,
                start_layer,
                end_layer,
                kv_cache_memory_fraction,
                attention_backend,
                kv_block_size,
                moe_runner_backend,
                tp_rank,
                tp_size,
                nccl_port,
                use_hfcache=self.use_hfcache,
>>>>>>> 83dd0001
            )
            logger.debug(
                f"CUDA model runner initialized. num_layers={self.config.get('num_hidden_layers')}"
            )
            self.cur_batch = None
            if self.backend_type == "sglang":
                self.running_batch = CudaScheduleBatch(reqs=[], batch_is_full=False)
                # Set tp_group for tensor parallelism support
                if (
                    hasattr(self.model_runner, "tp_group")
                    and self.model_runner.tp_group is not None
                ):
                    self.tp_group = self.model_runner.tp_group
                    self.tp_cpu_group = self.tp_group.cpu_group
            else:
                self.running_batch = None

        else:
            logger.debug(
                f"Initializing MLX sharded model loader for repo={model_repo}, layers=[{start_layer}, {end_layer})"
            )
            self.shard_loader = MLXModelLoader(
                model_repo,
                start_layer=start_layer,
                end_layer=end_layer,
                use_hfcache=self.use_hfcache,
            )
            t0 = time.time()
            self.model_shard, self.config, self.tokenizer = self.shard_loader.load()
            logger.debug(
                f"MLX sharded model loaded in {(time.time() - t0) * 1000:.1f} ms; num_layers={self.config.get('num_hidden_layers')}"
            )

        # for window attention need to calculate causal mask size
        self.finished_batch = []
        self.start_layer = start_layer
        self.end_layer = end_layer
        self._should_stop = False  # Flag to gracefully stop the executor
        # Reference to gradient server for layer reallocation detection
        self.gradient_server = gradient_server

        self.is_first_peer = start_layer == 0
        self.is_last_peer = end_layer == self.config.get("num_hidden_layers")
        self.num_shard_layers = end_layer - start_layer
        self.tp_size = tp_size
        self.tp_rank = tp_rank

        # Metrics throttling for per-layer latency updates
        self.layer_latency_update_every = int(max(1, layer_latency_update_every))
        self._decode_steps_since_metric = self.layer_latency_update_every

        self.dtype = get_device_dtype(dtype, self.device)
        logger.debug(
            f"Executor dtype set to {dtype} (resolved={self.dtype}); shard_layers={self.num_shard_layers}"
        )
        self.num_key_value_heads = self.config.get("num_key_value_heads")
        self.head_dim = self.config.get("head_dim") or self.config.get(
            "hidden_size"
        ) // self.config.get("num_attention_heads")
        self.qk_nope_head_dim = self.config.get("qk_nope_head_dim", None)
        self.qk_rope_head_dim = self.config.get("qk_rope_head_dim", None)
        self.enable_prefix_cache = enable_prefix_cache
        self.linear_key_head_dim = self.config.get("linear_key_head_dim", None)
        self.linear_value_head_dim = self.config.get("linear_value_head_dim", None)
        self.linear_conv_kernel_dim = self.config.get("linear_conv_kernel_dim", None)
        self.linear_num_key_heads = self.config.get("linear_num_key_heads", None)
        self.linear_num_value_heads = self.config.get("linear_num_value_heads", None)
        self.key_dim, self.value_dim, self.conv_dim = None, None, None
        if self.linear_key_head_dim is not None and self.linear_num_key_heads is not None:
            self.key_dim = self.linear_key_head_dim * self.linear_num_key_heads
        if self.linear_value_head_dim is not None and self.linear_num_value_heads is not None:
            self.value_dim = self.linear_value_head_dim * self.linear_num_value_heads
        if self.key_dim is not None and self.value_dim is not None:
            self.conv_dim = self.key_dim * 2 + self.value_dim
        self.using_state_cache = (
            self.linear_conv_kernel_dim is not None and self.conv_dim is not None
        )
        # logger.debug(
        #     f"Model config: n_kv_heads={self.num_key_value_heads}, head_dim={self.head_dim}, tokenizer_pad={self.tokenizer.pad_token_id}"
        # )

        if self.tokenizer.pad_token_id is None:
            self.pad_token_id = self.tokenizer.eos_token_id
        else:
            self.pad_token_id = self.tokenizer.pad_token_id

        self.eos_token_id = self.tokenizer.eos_token_id
        if isinstance(self.eos_token_id, list):
            self.eos_token_id = self.eos_token_id[0]

        if self.device == "mlx":
            # Other setup for MAC
            logger.debug(
                "Initializing KVCacheManager (mlx) with block_size=%d, layers=%d",
                kv_block_size,
                self.num_shard_layers,
            )
            self.kv_cache_manager = KVCacheManager(
                block_size=kv_block_size,
                num_kv_heads=self.num_key_value_heads,
                head_dim=self.head_dim,
                num_layers=self.num_shard_layers,
                dtype=self.dtype,
                cache_memory_fraction=kv_cache_memory_fraction,
                conv_dim=self.conv_dim if self.conv_dim and self.conv_dim > 0 else None,
                conv_kernel_size=self.linear_conv_kernel_dim,
                linear_k_dim=self.linear_key_head_dim,
                linear_v_dim=self.linear_value_head_dim,
                linear_num_k_heads=self.linear_num_key_heads,
                linear_num_v_heads=self.linear_num_value_heads,
                qk_nope_head_dim=self.qk_nope_head_dim,
                qk_rope_head_dim=self.qk_rope_head_dim,
                max_num_tokens=max_tokens_in_kv_pool,
            )
            mx.set_wired_limit(mx.metal.device_info()["max_recommended_working_set_size"])
            logger.debug(
                f"KVCacheManager ready; wired_limit set; prefix_cache={'on' if self.enable_prefix_cache else 'off'}"
            )
            self.kv_cache_manager.max_num_tokens

        # Scheduler: derive final max_batch_size with KV constraints
        # Remove this for now as it's not working on gpu devices
        # max_batch_size = compute_max_batch_size(
        #     requested_max_batch_size=max_batch_size,
        #     max_sequence_len=max_sequence_length,
        #     device=self.device,
        #     kv_cache_memory_fraction=kv_cache_memory_fraction,
        #     num_shard_layers=self.num_shard_layers,
        #     num_key_value_heads=self.num_key_value_heads,
        #     head_dim=self.head_dim,
        #     dtype=self.dtype,
        # )

        self.scheduler = Scheduler(
            max_batch_size=max_batch_size,
            max_num_tokens_per_batch=max_num_tokens_per_batch,
            prefill_priority=prefill_priority,
            scheduler_wait_ms=scheduler_wait_ms,
            micro_batch_ratio=micro_batch_ratio,
            is_first_peer=self.is_first_peer,
            tokenizer=self.tokenizer,
            kv_cache_manager=self.kv_cache_manager if self.device == "mlx" else None,
            request_timeout_s=request_timeout_s,
        )
        logger.debug(
            f"Scheduler initialized (max_batch_size={max_batch_size}, max_tokens={max_num_tokens_per_batch}, wait_ms={scheduler_wait_ms})"
        )

        # Prefix Cache Manager
        self.prefix_cache = RadixCache(
            num_kv_heads=self.num_key_value_heads,
            head_dim=self.head_dim,
            num_layers=self.num_shard_layers,
            dtype=self.dtype,
            page_size=1,
        )

        # Communication Related
        if self.tp_rank == 0:
            self.zmq_context = zmq.Context()
            if recv_from_peer_addr:
                self.recv_from_peer_socket = get_zmq_socket(
                    self.zmq_context, zmq.PULL, recv_from_peer_addr, bind=False
                )
            if send_to_peer_addr:
                self.send_to_peer_socket = get_zmq_socket(
                    self.zmq_context, zmq.PUSH, send_to_peer_addr, bind=False
                )
            if executor_input_ipc_addr:
                self.recv_from_ipc_socket = get_zmq_socket(
                    self.zmq_context, zmq.PULL, executor_input_ipc_addr, bind=False
                )
            if executor_output_ipc_addr:
                self.send_to_ipc_socket = get_zmq_socket(
                    self.zmq_context, zmq.PUSH, executor_output_ipc_addr, bind=False
                )

    @classmethod
    def create_from_args(cls, args: argparse.Namespace, gradient_server=None):
        """Create executor from command line arguments."""
        return cls(**create_executor_config(args, gradient_server))

    def _tensor_parallel_broadcast_byobj(self, broadcast_obj):
        """Wrapper for broadcast pyobject in TP group"""
        from sglang.srt.utils import broadcast_pyobj

        broadcast_result = broadcast_pyobj(
            broadcast_obj,
            self.tp_group.rank,
            self.tp_cpu_group,
            src=self.tp_group.ranks[0],
        )
        return broadcast_result

    def _join_requests(self, left_reqs: List[Request], right_reqs: List[Request]):
        """Merge two request lists"""
        if not left_reqs:
            return right_reqs
        if not right_reqs:
            return left_reqs
        return left_reqs + right_reqs

    def recv_requests_from_http(self) -> List[Request]:
        """Receives requests from http frontend"""
        if self.tp_rank == 0:
            recv_reqs = []
            while True:
                try:
                    raw_request = self.recv_from_ipc_socket.recv_pyobj(zmq.NOBLOCK)

                    # Check if this is an abort request
                    if isinstance(raw_request, dict) and raw_request.get("type") == "abort":
                        logger.debug(
                            f"Received abort request from HTTP for request ID: {raw_request.get('rid')}"
                        )
                        self.scheduler.cancel_request(raw_request.get("rid"))
                    else:
                        # Normal request processing - do tokenization and form InitialRequest
                        req = self._handle_raw_request(raw_request)
                        recv_reqs.append(req)
                except zmq.ZMQError:
                    break
                except Exception as e:
                    logger.exception(f"Error receiving http request: {e}")
        else:
            recv_reqs = None

        return recv_reqs

    def recv_requests_from_peer(self) -> List[Request]:
        """Receives requests from the RPC server."""
        if self.tp_rank == 0:
            recv_reqs = []
            while True:
                try:
                    recv_req = self.recv_from_peer_socket.recv_multipart(zmq.NOBLOCK)
                    assert len(recv_req) == 2, f"Received invalid request: {recv_req}"
                    if recv_req[0] == b"forward":
                        # Create a new ForwardRequest instance and parse from bytes
                        forward_request = forward_pb2.ForwardRequest()
                        forward_request.ParseFromString(recv_req[1])
                        recv_req = proto_to_request(forward_request, self.device)

                        # Convert hidden_states dtype if necessary
                        if recv_req is not None and len(recv_req) > 0:
                            for req in recv_req:
                                if req.hidden_states is not None:
                                    if req.hidden_states.dtype != self.dtype:
                                        logger.debug(
                                            f"Converting hidden_states dtype from {req.hidden_states.dtype} to {self.dtype} for request {req.request_id}"
                                        )
                                        if self.device == "cuda":
                                            req.hidden_states = req.hidden_states.to(self.dtype)
                                        elif self.device == "mlx":
                                            req.hidden_states = req.hidden_states.astype(self.dtype)
                                        else:
                                            raise ValueError(
                                                f"Unsupported device type: {self.device}"
                                            )

                        # Move current position for first peer
                        if self.is_first_peer:
                            for req in recv_req:
                                req.current_position += 1
                        recv_reqs.extend(recv_req)
                    elif recv_req[0] == b"abort":
                        abort_request = forward_pb2.AbortRequest()
                        abort_request.ParseFromString(recv_req[1])
                        recv_req = proto_to_abort_request(abort_request)
                        recv_reqs.extend(recv_req)
                    else:
                        raise ValueError(f"Unknown request type: {recv_req[0]}")
                    # First peer is responsible for tokenization
                    # if self.is_first_peer and isinstance(recv_req, InitialRequest):
                    #     recv_req.input_ids = self.tokenizer.encode(recv_req.prompt)
                    #     recv_req.prompt_len = len(recv_req.input_ids)
                    #     recv_req.max_total_length = min(
                    #         recv_req.max_total_length, recv_req.prompt_len + recv_req.max_new_tokens
                    #     )

                except zmq.ZMQError:
                    break
                except Exception as e:
                    logger.exception(f"Error receiving or deserializing request: {e}")
        else:
            recv_reqs = None

        return recv_reqs

    def _prepare_cuda_prefill_batch(self, batched_requests: List[Request]) -> Dict[str, Any]:
        """
        Prepares inputs for CUDA backends from a batch of prefill requests.
        Routes to SGLang or vLLM depending on backend_type.
        """
        from sglang.srt.model_executor.forward_batch_info import PPProxyTensors

        batch_size = len(batched_requests)
        if batch_size == 0:
            return None

        # Prepare PP proxy tensors (common for both backends when not first peer)
        pp_proxy_tensors = None
        if not self.is_first_peer:
            # Concatenate hidden states from all requests
            # For vLLM, we need to flatten to (total_tokens, hidden_size)
            # For SGLang, we keep the batch dimension
            hidden_states_list = []
            for req in batched_requests:
                hs = req.hidden_states
                if hs.ndim == 2:
                    # Already (seq_len, hidden_size) or (1, hidden_size)
                    hidden_states_list.append(hs)
                elif hs.ndim == 3:
                    # (1, seq_len, hidden_size) -> (seq_len, hidden_size)
                    hidden_states_list.append(hs.squeeze(0))
                else:
                    # (hidden_size,) -> (1, hidden_size)
                    hidden_states_list.append(hs.unsqueeze(0))

            # Concatenate along sequence dimension to get (total_tokens, hidden_size)
            hidden_states = torch.cat(hidden_states_list, dim=0)

            # Create residual tensor with same shape
            residual = torch.zeros(
                hidden_states.shape, dtype=hidden_states.dtype, device=hidden_states.device
            )

            if self.backend_type == "vllm":
                # For vLLM, pass directly as IntermediateTensors
                from vllm.sequence import IntermediateTensors

                pp_proxy_tensors = IntermediateTensors(
                    {
                        "hidden_states": hidden_states,
                        "residual": residual,
                    }
                )
            else:
                # For SGLang, use PPProxyTensors
                pp_proxy_tensors = PPProxyTensors(
                    {
                        "hidden_states": hidden_states,
                        "residual": residual,
                    }
                )
            logger.debug(f"PP Proxy: hidden_states shape: {hidden_states.shape}")

        # Prepare lengths (common for both backends)
        lengths = []
        for req in batched_requests:
            lengths.append(req.total_length)
        lengths_tensor = torch.tensor(lengths, device=self.device)

        if self.backend_type == "vllm":
            from parallax.vllm.batch_info import form_vllm_batch_prefill

            schedule_outputs_prefill = form_vllm_batch_prefill(batched_requests, self.model_runner)

            ret = {
                "scheduler_output": schedule_outputs_prefill,
                "pp_proxy_tensors": pp_proxy_tensors,
                "lengths": lengths_tensor,
                "requests": batched_requests,
            }
            logger.debug(f"Prepared CUDA prefill batch (vllm, size={batch_size})")
            return ret
        else:
            from parallax.sglang.batch_info import form_sgl_batch_prefill

            schedule_batch, forward_batch = form_sgl_batch_prefill(
                batched_requests, self.model_runner
            )
            self.cur_batch = schedule_batch

            ret = {
                "forward_batch": forward_batch,
                "pp_proxy_tensors": pp_proxy_tensors,
                "lengths": lengths_tensor,
                "requests": batched_requests,
            }
            logger.debug(f"Prepared CUDA prefill batch (sglang, size={batch_size})")
            return ret

    def _prepare_cuda_decode_batch(self, batched_requests: List[Request]) -> Dict[str, Any]:
        """
        Prepares inputs for CUDA backends from a batch of decode requests.
        Routes to SGLang or vLLM depending on backend_type.
        """
        from sglang.srt.model_executor.forward_batch_info import PPProxyTensors

        batch_size = len(batched_requests)
        if batch_size == 0:
            return None

        # Prepare PP proxy tensors (common for both backends when not first peer)
        pp_proxy_tensors = None
        if not self.is_first_peer:
            # Concatenate hidden states from all requests
            # For vLLM, we need to flatten to (total_tokens, hidden_size)
            # For SGLang, we keep the batch dimension
            hidden_states_list = []
            for req in batched_requests:
                hs = req.hidden_states
                if hs.ndim == 2:
                    # Already (seq_len, hidden_size) or (1, hidden_size)
                    hidden_states_list.append(hs)
                elif hs.ndim == 3:
                    # (1, seq_len, hidden_size) -> (seq_len, hidden_size)
                    hidden_states_list.append(hs.squeeze(0))
                else:
                    # (hidden_size,) -> (1, hidden_size)
                    hidden_states_list.append(hs.unsqueeze(0))

            # Concatenate along sequence dimension to get (total_tokens, hidden_size)
            hidden_states = torch.cat(hidden_states_list, dim=0)

            # Create residual tensor with same shape
            residual = torch.zeros(
                hidden_states.shape, dtype=hidden_states.dtype, device=hidden_states.device
            )

            if self.backend_type == "vllm":
                # For vLLM, pass directly as IntermediateTensors
                from vllm.sequence import IntermediateTensors

                pp_proxy_tensors = IntermediateTensors(
                    {
                        "hidden_states": hidden_states,
                        "residual": residual,
                    }
                )
            else:
                # For SGLang, use PPProxyTensors
                pp_proxy_tensors = PPProxyTensors(
                    {
                        "hidden_states": hidden_states,
                        "residual": residual,
                    }
                )
            logger.debug(f"PP Proxy: hidden_states shape: {hidden_states.shape}")

        # Prepare lengths (common for both backends)
        lengths = []
        for req in batched_requests:
            lengths.append(req.total_length)
        lengths_tensor = torch.tensor(lengths, device=self.device)

        if self.backend_type == "vllm":
            from parallax.vllm.batch_info import form_vllm_batch_decode

            scheduler_outputs_decode = form_vllm_batch_decode(batched_requests, self.model_runner)
            ret = {
                "scheduler_output": scheduler_outputs_decode,
                "pp_proxy_tensors": pp_proxy_tensors,
                "lengths": lengths_tensor,
                "requests": batched_requests,
            }
            logger.debug(f"Prepared CUDA decode batch (vllm, size={batch_size})")
            return ret
        else:
            from parallax.sglang.batch_info import form_sgl_batch_decode

            forward_batch = form_sgl_batch_decode(
                batched_requests,
                self.model_runner,
                self.running_batch,
                self.is_first_peer,
            )

            ret = {
                "forward_batch": forward_batch,
                "pp_proxy_tensors": pp_proxy_tensors,
                "lengths": lengths_tensor,
                "requests": batched_requests,
            }
            logger.debug(f"Prepared CUDA decode batch (sglang, size={batch_size})")
            return ret

    def _prepare_mlx_prefill_batch(self, batched_requests: List[Request]) -> Dict[str, Any]:
        """Prepares inputs for ShardedModel from a batch of prefill requests."""
        batch_size = len(batched_requests)
        if batch_size == 0:
            return None

        h = []
        lengths = []
        actual_lengths = []
        k_caches = []
        v_caches = []
        matched_prefix = False
        for req in batched_requests:
            assert req.is_prefill, f"Request {req.request_id} is not a prefill request."
            if self.is_first_peer:
                assert hasattr(
                    req, "input_ids"
                ), f"Request {req.request_id} should has attribute input_ids in FirstPeer."
                h.append(req.input_ids)
            else:
                assert isinstance(
                    req, IntermediateRequest
                ), f"Request {req.request_id} should not be in FirstPeer."
                h.append(req.hidden_states)
            lengths.append(req.total_length)

            if self.enable_prefix_cache:
                self.prefix_cache.update_req_to_token(req.request_id, req.input_ids)
                value, node = self.prefix_cache.match_prefix(req.input_ids[:-1])
                if value:
                    kv = self.prefix_cache.fetch_kv_cache(node)
                    k_caches.append(kv[0])
                    v_caches.append(kv[1])
                    assert len(value) == (
                        kv[0].shape[2]
                    ), f"Mached prefix length{len(value)} mismatches kv cache length {kv[0].shape[2]}."
                    matched_prefix = True
                    self.kv_cache_manager.add_matched_prefix_request(req, kv[0], kv[1], len(value))
                    actual_lengths.append(req.total_length - len(value))
                else:
                    k_caches.append(
                        mx.zeros(
                            [
                                self.prefix_cache.num_layers,
                                self.prefix_cache.num_kv_heads,
                                0,
                                self.prefix_cache.head_dim,
                            ],
                            dtype=self.dtype,
                        )
                    )
                    v_caches.append(
                        mx.zeros(
                            [
                                self.prefix_cache.num_layers,
                                self.prefix_cache.num_kv_heads,
                                0,
                                self.prefix_cache.head_dim,
                            ],
                            dtype=self.dtype,
                        )
                    )
                    actual_lengths.append(req.total_length)

        if self.is_first_peer:
            padded_inputs, padding_mask = pad_inputs(self.pad_token_id, h, self.dtype)
        else:
            padded_inputs, padding_mask = pad_inputs(0, h, self.dtype)

        k_batched = None
        v_batched = None
        if matched_prefix:
            k_batched, k_padding_mask = pad_prefix_caches(k_caches, lengths, self.dtype)
            v_batched, _ = pad_prefix_caches(v_caches, lengths, self.dtype)
            padding_mask = k_padding_mask
            causal_mask = create_causal_mask(padded_inputs.shape[1], max(lengths), self.dtype)
            mask = combine_padding_and_causal_masks(padding_mask, causal_mask, self.dtype)
        else:
            causal_mask = create_causal_mask(
                padded_inputs.shape[1], padded_inputs.shape[1], self.dtype
            )
            mask = combine_padding_and_causal_masks(padding_mask, causal_mask, self.dtype)

        ret = {
            "h_or_tokens": padded_inputs,
            "cache": (k_batched, v_batched) if matched_prefix else None,
            "lengths": mx.array(actual_lengths) if matched_prefix else mx.array(lengths),
            "mask": mask,
            "requests": batched_requests,
            "state_cache": None,
        }
        logger.debug(
            f"Prepared MLX prefill batch (size={batch_size}, matched_prefix={matched_prefix})"
        )
        return ret

    def _prepare_mlx_decode_batch(
        self, batched_requests: List[Request]
    ) -> Optional[Dict[str, Any]]:
        """Prepares inputs for ShardedModel from a batch of decode requests."""
        batch_size = len(batched_requests)
        if batch_size == 0:
            return None

        h_list = []
        cache_lengths = []
        kv_cache_list = []

        for req in batched_requests:
            assert req.is_decoding, f"Request {req.request_id} is not a decode request."

            if self.is_first_peer:
                assert isinstance(req, InitialRequest)
                # First peer input is the last generated token
                h_list.append([req.output_ids[-1]])
            else:
                assert isinstance(req, IntermediateRequest)
                assert req.hidden_states is not None and req.hidden_states.shape[0] == 1
                h_list.append(req.hidden_states)
            if self.enable_prefix_cache:
                self.prefix_cache.update_req_to_token(req.request_id, list([req.next_token_id]))

            num_tokens_in_cache = self.kv_cache_manager.request_length(req.request_id)
            cache_lengths.append(num_tokens_in_cache)
            kv_cache = self.kv_cache_manager.gather_kv_cache(req.request_id)
            kv_cache_list.append(kv_cache)

        padded_inputs, _ = pad_inputs(0, h_list, self.dtype)

        if not kv_cache_list:
            raise ValueError("No KV cache found for request.")

        k_caches = [kv[0] for kv in kv_cache_list]
        v_caches = [kv[1] for kv in kv_cache_list]
        states0 = [kv[2] for kv in kv_cache_list]
        states1 = [kv[3] for kv in kv_cache_list]

        k_batched, k_padding_mask = pad_inputs(0, k_caches, self.dtype)
        v_batched, _ = pad_inputs(0, v_caches, self.dtype)

        # The mask from padding K is for the PAST tokens. It has shape (B, 1, 1, source_len_padded).
        # We need to add a '1' for the CURRENT token so the final mask can be broadcast
        # to the attention weights of shape (B, n_heads, 1, source_len_padded + 1).
        ones_for_current_token = mx.ones((k_padding_mask.shape[0], 1, 1, 1), dtype=self.dtype)
        final_padding_mask = mx.concatenate([k_padding_mask, ones_for_current_token], axis=3)
        inf_value = get_infinite_value_by_dtype(self.dtype)
        attention_mask = (1.0 - final_padding_mask) * -inf_value

        model_lengths = mx.array([kv[0].shape[2] for kv in kv_cache_list])

        if self.using_state_cache:
            states0 = mx.stack(states0, 0)
            states1 = mx.stack(states1, 0)

        ret = {
            "h_or_tokens": padded_inputs,
            "cache": (k_batched, v_batched),
            "lengths": model_lengths,
            "mask": attention_mask,
            "requests": batched_requests,
            "state_cache": (states0, states1),
        }
        logger.debug(f"Prepared MLX decode batch (size={batch_size})")
        return ret

    def _prepare_batch_inputs(self, batched_requests: List[Request]) -> Optional[Dict[str, Any]]:
        """Prepares inputs for ShardedModel from a batch of requests.
        Args:
            batched_requests: A list of requests to prepare inputs for.

        Returns:
            A dictionary containing the prepared inputs for the ShardedModel.
            The dictionary contains "prefill_batch" and "decode_batch",
            with the prepared inputs for the corresponding request type.

            For now we process prefill and decode requests separately.
            Later when we have Ragged Paged Flash Attention kernel,
            we can process both in one batch.
        """
        if len(batched_requests) == 0:
            return None

        prefill_reqs: List[Request] = []
        decode_reqs: List[Request] = []
        for req in batched_requests:
            if req.is_prefill:
                prefill_reqs.append(req)
            elif req.is_decoding:
                decode_reqs.append(req)
        if self.device == "cuda":
            prefill_batch = self._prepare_cuda_prefill_batch(prefill_reqs)
            decode_batch = self._prepare_cuda_decode_batch(decode_reqs)
        else:
            prefill_batch = self._prepare_mlx_prefill_batch(prefill_reqs)
            decode_batch = self._prepare_mlx_decode_batch(decode_reqs)
        if prefill_batch is None and decode_batch is None:
            return None
        if prefill_batch is not None:
            logger.debug(f"Prepared prefill batch with {len(prefill_batch['requests'])} requests.")
        if decode_batch is not None:
            logger.debug(f"Prepared decode batch with {len(decode_batch['requests'])} requests.")
        return {
            "prefill_batch": prefill_batch,
            "decode_batch": decode_batch,
        }

    def _handle_raw_request(self, raw_request: Dict):
        assert "messages" in raw_request, "Request did not contain messages"

        rid = raw_request["rid"]
        if self.tokenizer.chat_template:
            messages = raw_request["messages"]
            process_message_content(messages)
            chat_template_kwargs = raw_request.get("chat_template_kwargs", {})
            # check extra_body for backward compatibility
            if "extra_body" in raw_request and "chat_template_kwargs" in raw_request["extra_body"]:
                chat_template_kwargs.update(raw_request["extra_body"]["chat_template_kwargs"])

            prompt = self.tokenizer.apply_chat_template(
                messages,
                raw_request.get("tools") or None,
                add_generation_prompt=True,
                **chat_template_kwargs,
            )
        else:
            prompt = convert_chat(raw_request["messages"], raw_request.get("role_mapping"))
            prompt = self.tokenizer.encode(prompt)

        max_new_tokens = raw_request.get("max_tokens")
        if max_new_tokens is None:
            max_new_tokens = 2048
        max_total_length = len(prompt) + max_new_tokens

        raw_sampling_params = raw_request.get("sampling_params")
        if raw_sampling_params is None:
            sampling_params = SamplingParams()
        else:
            # TODO: Support more sampling params
            sampling_params = SamplingParams()
            if "temperature" in raw_sampling_params:
                sampling_params.temperature = raw_sampling_params["temperature"]
            if "top_k" in raw_sampling_params:
                sampling_params.top_k = raw_sampling_params["top_k"]
            if "top_p" in raw_sampling_params:
                sampling_params.top_p = raw_sampling_params["top_p"]

        req = InitialRequest(
            request_id=rid,
            output_ids=None,
            input_ids=prompt,
            sampling_params=sampling_params,
            max_new_tokens=max_new_tokens,
            max_total_length=max_total_length,
        )
        if "routing_table" in raw_request:
            req.routing_table = raw_request["routing_table"]
        return req

    def _handle_cuda_input_requests(self, requests: List[Request]):
        """
        Cuda specialized handle function.
        The main difference is to remove all the kv cache operations.
        """
        from parallax.sglang.batch_info import release_sglang_request

        if self.is_first_peer:
            # First peer can receive InitialRequests from the client RPC,
            # or IntermediateRequests from the last peer.
            for req in requests:
                if isinstance(req, InitialRequest):
                    self.scheduler.enque_request(req)
                elif isinstance(req, IntermediateRequest):
                    original_req = self.scheduler.get_running_request(req.request_id)
                    if original_req is None:
                        logger.warning(
                            f"Received IntermediateRequest {req.request_id}. "
                            "But no corresponding request found in scheduler (CUDA). "
                            "It might have been cancelled or finished."
                        )
                        continue

                    assert req.next_token_id is not None
                    original_req.commit_new_token(req.next_token_id)
                    if len(req.routing_table) > 0:
                        original_req.routing_table = req.routing_table

                    # Check for termination.
                    if self.scheduler.check_and_update_request_status(original_req):
                        logger.debug(f"Releasing resources for finished request {req.request_id}")
                        if self.backend_type == "sglang":
                            release_sglang_request(self.running_batch, req.request_id)
                        elif self.backend_type == "vllm":
                            from parallax.vllm.batch_info import release_vllm_request

                            release_vllm_request(self.model_runner, req.request_id)
                        if not self.is_last_peer:
                            self.finished_batch.append(req)
                    else:
                        self.scheduler.enque_request(original_req)

                    # detokenize and send to http server
                    if self.tp_rank == 0:
                        req_dict = {
                            "prompt_tokens": len(req.input_ids),
                            "next_token_id": req.next_token_id,
                            "rid": req.request_id,
                        }
                        if req.next_token_id == self.tokenizer.eos_token_id:
                            req_dict["eos"] = True
                        if original_req.status == RequestStatus.FINISHED_MAX_LENGTH:
                            req_dict["length"] = True
                        if hasattr(self, "send_to_ipc_socket"):
                            self.send_to_ipc_socket.send_pyobj(req_dict)
                else:
                    raise TypeError(f"First peer received unexpected request type: {type(req)}")
        else:
            # Intermediate and Last peers receive IntermediateRequests from the previous peer.
            for req in requests:
                assert isinstance(
                    req, IntermediateRequest
                ), "Non-first peers must receive IntermediateRequests."
                if req.is_finished or req.hidden_states is None:
                    self._release_and_evict_request(req.request_id)
                    if not self.is_last_peer:
                        self.finished_batch.append(req)
                else:
                    # This is an active request, add it to the scheduler queue to be processed.
                    self.scheduler.enque_request(req)

    def _handle_input_requests(self, requests: List[Request]):
        """Update requests states and status in scheduler and cache manager."""
        if self.tp_rank == 0 and not requests:
            return
        if self.tp_size > 1:
            requests = self._tensor_parallel_broadcast_byobj(requests)
        if len(requests) > 0:
            logger.debug(f"Handling {len(requests)} requests.")

        if self.device == "cuda":
            self._handle_cuda_input_requests(requests)
            return

        if self.is_first_peer:
            # First peer can receive InitialRequests from the client RPC,
            # or IntermediateRequests from the last peer.
            for req in requests:
                if isinstance(req, InitialRequest):
                    self.scheduler.enque_request(req)
                elif isinstance(req, IntermediateRequest):
                    original_req = self.scheduler.get_running_request(req.request_id)
                    if original_req is None:
                        logger.warning(
                            f"Received IntermediateRequest {req.request_id}. "
                            "But no corresponding request found in scheduler. "
                            "It might have been cancelled or finished."
                        )
                        continue
                    if not self.kv_cache_manager.has_request(req.request_id):
                        logger.warning(
                            f"Received IntermediateRequest {req.request_id}. "
                            "But no corresponding request found in cache manager. "
                            "It might have been cancelled or finished."
                        )
                        continue

                    assert req.next_token_id is not None
                    original_req.commit_new_token(req.next_token_id)
                    if len(req.routing_table) > 0:
                        original_req.routing_table = req.routing_table

                    # Check for termination.
                    if self.scheduler.check_and_update_request_status(original_req):
                        self.kv_cache_manager.release_request(original_req.request_id)
                        logger.debug(
                            f"Released resources for finished request {req.request_id}, "
                            f"kv cache manager has {self.kv_cache_manager.tokens_in_cache} tokens, "
                            f"memory usage: {mx.get_active_memory() / 1024**3 :.3f} GB"
                        )
                        if not self.is_last_peer:
                            self.finished_batch.append(req)
                    else:
                        self.scheduler.enque_request(original_req)

                    # detokenize and send to http server
                    if self.tp_rank == 0:
                        req_dict = {
                            "prompt_tokens": len(req.input_ids),
                            "next_token_id": req.next_token_id,
                            "rid": req.request_id,
                        }
                        if req.next_token_id == self.tokenizer.eos_token_id:
                            req_dict["eos"] = True
                        if original_req.status == RequestStatus.FINISHED_MAX_LENGTH:
                            req_dict["length"] = True
                        if hasattr(self, "send_to_ipc_socket"):
                            self.send_to_ipc_socket.send_pyobj(req_dict)
                else:
                    raise TypeError(f"First peer received unexpected request type: {type(req)}")

        else:
            # Intermediate and Last peers receive IntermediateRequests from the previous peer.
            for req in requests:
                assert isinstance(
                    req, IntermediateRequest
                ), "Non-first peers must receive IntermediateRequests."
                if req.is_finished or req.hidden_states is None:
                    if self.enable_prefix_cache:
                        keys, values = self.kv_cache_manager.gather_kv_cache(req.request_id)
                        self.prefix_cache.cache_finished_request(req, keys, values)
                        self.prefix_cache.evict_request(req.request_id)

                    self.kv_cache_manager.release_request(req.request_id)
                    logger.debug(
                        f"Released resources for finished request {req.request_id}, "
                        f"kv cache manager has {self.kv_cache_manager.tokens_in_cache} tokens, "
                        f"memory usage: {mx.get_active_memory() / 1024**3 :.3f} GB"
                    )
                    self.scheduler.evict_request(req.request_id)
                    if not self.is_last_peer:
                        self.finished_batch.append(req)
                else:
                    # This is an active request, add it to the scheduler queue to be processed.
                    self.scheduler.enque_request(req)

    def _prepare_next_single_request(self, request: Request, hidden_states: Any) -> Request:
        """Handle request state changes both inter and intra peers.

        This function prepares the request object to be sent to the *next* peer in the
        pipeline, or back to the first peer if this is the last peer.

        Args:
            request: The request that was just processed by this peer.
            hidden_states: The output hidden_states/output_ids from the model for this request.

        Returns:
            A new Request object ready to be sent to the next destination.
        """
        # This peer is the last peer or a single node.
        if self.is_last_peer and self.is_first_peer:
            assert isinstance(
                request, (InitialRequest, IntermediateRequest)
            ), "Invalid request type for decoding."
            if self.device == "cuda":
                assert hidden_states.dtype in (
                    torch.int64,
                    torch.int32,
                ), "Single node must generate an output_id."
                next_token_id = int(hidden_states[0])
            else:
                assert hidden_states.dtype == mx.uint32, "Single node must generate an output_id."
                next_token_id = int(hidden_states[0])
                hidden_states = hidden_states.astype(mx.int32)
            return IntermediateRequest(
                request_id=request.request_id,
                status=RequestStatus.DECODING,
                current_position=request.total_length + 1,
                input_ids=request.input_ids,
                hidden_states=hidden_states,
                next_token_id=next_token_id,
                routing_table=request.routing_table,
            )
        if self.is_last_peer:
            # Last peer decodes a token and sends it back to the first peer.
            # The token is wrapped in an IntermediateRequest.
            assert isinstance(
                request, IntermediateRequest
            ), "Last peer must receive an IntermediateRequest."
            if self.device == "cuda":
                assert hidden_states.dtype in (
                    torch.int64,
                    torch.int32,
                ), "Last peer must generate an output_id."
                next_token_id = int(hidden_states[0])
            else:
                assert hidden_states.dtype == mx.uint32, "Last peer must generate an output_id."
                next_token_id = int(hidden_states[0])
                # Compatible to GPU tensor load format
                hidden_states = hidden_states.astype(mx.int32)
            return IntermediateRequest(
                request_id=request.request_id,
                status=RequestStatus.DECODING,  # Last peer always changes status to DECODING
                current_position=request.total_length,
                input_ids=request.input_ids,
                hidden_states=hidden_states,
                next_token_id=next_token_id,
                routing_table=request.routing_table,
            )
        # This peer is the first or an intermediate peer.
        if self.is_first_peer:
            assert isinstance(request, InitialRequest), "First peer must process an InitialRequest."
            if request.is_finished:
                hidden_states = None
            return IntermediateRequest.from_initial_request(request, hidden_states=hidden_states)
        assert isinstance(
            request, IntermediateRequest
        ), "Intermediate peer must process an IntermediateRequest."
        return IntermediateRequest.from_intermediate_request(request, hidden_states)

    def _prepare_next_batch_requests(
        self, requests: List[Request], hidden_states: Any, lengths: Any
    ) -> List[Request]:
        """Prepares a batch of requests for the next stage of the pipeline."""
        if self.tp_rank == 0:
            batched_requests = []
            pre_length = 0
            for i, src_request in enumerate(requests):
                if self.is_last_peer:
                    # Last peer gets a 1D array of token IDs
                    hidden_state_for_req = hidden_states[i : i + 1]
                else:
                    # Other peers get a 3D array of hidden states
                    if src_request.is_prefill:
                        true_length = int(lengths[i])
                        if hidden_states.ndim == 3:
                            hidden_state_for_req = hidden_states[i, :true_length, :]
                        else:
                            hidden_state_for_req = hidden_states[
                                pre_length : pre_length + true_length, :
                            ]
                        pre_length += true_length
                    else:
                        if hidden_states.ndim == 3:
                            hidden_state_for_req = hidden_states[i, :, :]
                        else:
                            hidden_state_for_req = hidden_states[pre_length : pre_length + 1, :]
                        pre_length += 1

                next_req = self._prepare_next_single_request(src_request, hidden_state_for_req)
                batched_requests.append(next_req)
        else:
            batched_requests = None

        return batched_requests

    def _process_batch_cuda(
        self, prepared_inputs: Dict[str, Any], return_decoded_tokens: bool = True
    ):
        """
        Process a batch of requests in CUDA.

        Supports both vLLM and SGLang backends with Pipeline Parallelism.

        Args:
            prepared_inputs: Dict containing batch data and metadata
            return_decoded_tokens: If True, return token IDs (last peer);
                                  If False, return hidden states (intermediate peer)

        Returns:
            token_ids (Tensor): If return_decoded_tokens=True
            hidden_states (Tensor): If return_decoded_tokens=False
        """
        if self.backend_type == "vllm":
            # ========== vLLM Backend ==========
            assert (
                "scheduler_output" in prepared_inputs
            ), "scheduler_output should be provided for vLLM backend"
            assert (
                "pp_proxy_tensors" in prepared_inputs
            ), "pp_proxy_tensors should be in cuda prepared inputs"
            scheduler_output = prepared_inputs["scheduler_output"]
            pp_proxy_tensors = prepared_inputs["pp_proxy_tensors"]
            # For vLLM, pp_proxy_tensors is already an IntermediateTensors object
            intermediate_tensors = pp_proxy_tensors if pp_proxy_tensors is not None else None
            if intermediate_tensors is not None:
                logger.debug(f"vLLM: Using intermediate_tensors for PP (non-first peer)")

            # Import IntermediateTensors for type checking
            from vllm.sequence import IntermediateTensors

            # Execute model with vLLM
            output = self.model_runner.execute_model(
                scheduler_output=scheduler_output,
                intermediate_tensors=intermediate_tensors,
            )

            # Return appropriate output based on peer position
            if return_decoded_tokens:
                # Last peer: return sampled token IDs as tensor
                # Convert list[list[int]] to tensor
                import torch

                sampled_token_ids = output.sampled_token_ids
                if isinstance(sampled_token_ids, list) and len(sampled_token_ids) > 0:
                    # Convert to tensor: pad sequences to same length
                    max_len = max(len(seq) for seq in sampled_token_ids)
                    padded_tokens = []
                    for seq in sampled_token_ids:
                        padded_seq = seq + [-1] * (max_len - len(seq))  # Pad with -1
                        padded_tokens.append(padded_seq)
                    return torch.tensor(padded_tokens, dtype=torch.int64)
                else:
                    return torch.tensor(sampled_token_ids, dtype=torch.int64)
            else:
                # Intermediate peer: return hidden states for next peer
                # vLLM with Parallax PP should return IntermediateTensors
                def _merge_hidden_and_residual(hidden_tensor, residual_tensor):
                    if hidden_tensor is None:
                        return None
                    if residual_tensor is not None:
                        # vLLM separates residual connections; downstream peers expect the merged tensor.
                        hidden_tensor = hidden_tensor + residual_tensor
                    return hidden_tensor

                if isinstance(output, IntermediateTensors):
                    tensors = output.tensors
                    merged = _merge_hidden_and_residual(
                        tensors.get("hidden_states"), tensors.get("residual")
                    )
                    if merged is not None:
                        return merged
                    # Return full object if hidden states are packed under a different key
                    if tensors:
                        return output
                elif hasattr(output, "hidden_states") and output.hidden_states is not None:
                    residual = getattr(output, "residual", None)
                    merged = _merge_hidden_and_residual(output.hidden_states, residual)
                    if merged is not None:
                        return merged
                elif hasattr(output, "tensors") and "hidden_states" in output.tensors:
                    tensors = output.tensors
                    merged = _merge_hidden_and_residual(
                        tensors.get("hidden_states"), tensors.get("residual")
                    )
                    if merged is not None:
                        return merged

                raise RuntimeError(
                    "vLLM backend: expected hidden_states in output for PP, but got None. "
                    f"Output type: {type(output)}, is_last_peer={self.is_last_peer}. "
                    "This typically means the model runner is not configured for pipeline parallelism."
                )

        else:  # self.backend_type == "sglang"
            # ========== SGLang Backend ==========
            assert (
                "forward_batch" in prepared_inputs
            ), "forward_batch should be in cuda prepared inputs"
            assert (
                "pp_proxy_tensors" in prepared_inputs
            ), "pp_proxy_tensors should be in cuda prepared inputs"

            forward_batch = prepared_inputs["forward_batch"]
            pp_proxy_tensors = prepared_inputs["pp_proxy_tensors"]

            # Execute model with SGLang
            logits_output, _ = self.model_runner.forward(
                forward_batch=forward_batch,
                pp_proxy_tensors=pp_proxy_tensors,
            )

            # SGLang-specific batch management: merge prefill batch into running batch
            if self.cur_batch:
                if self.cur_batch.forward_mode.is_extend():
                    # Merge the new batch into the running batch
                    if not self.cur_batch.is_empty():
                        if self.running_batch.is_empty():
                            self.running_batch = self.cur_batch
                        else:
                            # Merge running_batch with prefill batch
                            self.running_batch.merge_batch(self.cur_batch)
                self.cur_batch = None

            # Return appropriate output based on peer position
            if return_decoded_tokens:
                # Last peer: sample and return token IDs
                next_token_ids = self.model_runner.sample(logits_output, forward_batch)
                return next_token_ids
            else:
                # Intermediate peer: return hidden states for next peer
                # Note: SGLang stores hidden_states + residual separately
                final_hidden_states = (
                    logits_output.tensors["hidden_states"] + logits_output.tensors["residual"]
                )
                return final_hidden_states

    def _process_batch_mlx(
        self, prepared_inputs: Dict[str, Any], return_decoded_tokens: bool = True
    ):
        """
        Process a batch of requests in MLX.
        """
        # Run model and get updated cache
        if self.using_state_cache:
            hidden_states, (k_caches, v_caches, states0, states1) = self.model_shard(
                h_or_tokens=prepared_inputs["h_or_tokens"],
                cache=prepared_inputs["cache"],
                lengths=prepared_inputs["lengths"],
                mask=prepared_inputs["mask"],
                state_cache=prepared_inputs["state_cache"],
                using_state_cache=self.using_state_cache,
            )
        else:
            hidden_states, (k_caches, v_caches) = self.model_shard(
                h_or_tokens=prepared_inputs["h_or_tokens"],
                cache=prepared_inputs["cache"],
                lengths=prepared_inputs["lengths"],
                mask=prepared_inputs["mask"],
                using_state_cache=self.using_state_cache,
            )
            states0, states1 = [None for _ in range(len(k_caches))], [
                None for _ in range(len(k_caches))
            ]
        # k_caches shape: (num_layers, B, num_kv_heads, L_padded, head_dim)
        logger.debug(
            f"Processing batch with {len(prepared_inputs['requests'])} requests, "
            f"request status: {prepared_inputs['requests'][0].status}, "
            f"hidden_states shape: {hidden_states.shape}, "
            f"k_caches shape: {k_caches.shape}, "
            f"v_caches shape: {v_caches.shape}"
        )

        lengths = mx.zeros((len(prepared_inputs["requests"]),), dtype=mx.int32)
        requests = prepared_inputs["requests"]
        for i, req in enumerate(requests):
            if req.is_prefill:
                lengths[i] = prepared_inputs["lengths"][i]
            elif req.is_decoding:
                lengths[i] = 1
            else:
                continue
        self.kv_cache_manager.update_requests(
            requests, k_caches, v_caches, lengths, states0, states1
        )

        # Update prefix cache.
        if self.enable_prefix_cache:
            for _, req in enumerate(requests):
                if req.is_prefill:
                    keys, values = self.kv_cache_manager.gather_kv_cache(req.request_id)
                    self.prefix_cache.cache_unfinished_request(req, keys, values)

        # Process last peer: need additional sampling + detokenization
        if return_decoded_tokens:
            sampling_info = SamplingBatchInfo.from_reqs(requests)
            return mx.array(
                self.model_shard.logits_to_tokens(hidden_states, lengths, sampling_info)
            )

        return hidden_states

    def process_batch(
        self, prepared_inputs: Dict[str, Any], return_decoded_tokens: bool = True
    ) -> mx.array:
        """
        Process a batch of requests.

        Args:
            prepared_inputs: A dictionary containing the prepared inputs for the ShardedModel.
            return_decoded_tokens: Whether to return decoded tokens.

        Returns:
            A tensor of shape (B, L, D) containing the hidden states for the next peer.
            or (B,) containing the decoded tokens.
        """
        if self.device == "cuda":
            ret = self._process_batch_cuda(prepared_inputs, return_decoded_tokens)
        else:
            ret = self._process_batch_mlx(prepared_inputs, return_decoded_tokens)
        logger.debug(
            f"Processed batch (device={self.device}, return_tokens={return_decoded_tokens})"
        )
        return ret

    def _release_and_evict_request(self, rid: str):
        """Release per-request resources and evict from scheduler. Best-effort, never raises."""
        # Release resources
        if self.device == "cuda":
            try:
                if self.backend_type == "vllm":
                    from parallax.vllm.batch_info import release_vllm_request

                    release_vllm_request(self.model_runner, rid)
                elif self.backend_type == "sglang":
                    from parallax.sglang.batch_info import release_sglang_request

                    release_sglang_request(self.running_batch, rid)
            except Exception:
                pass
        else:
            try:
                if hasattr(self, "kv_cache_manager") and self.kv_cache_manager is not None:
                    self.kv_cache_manager.release_request(rid)
            except Exception:
                pass

        # Evict from scheduler
        try:
            self.scheduler.evict_request(rid)
        except Exception:
            pass

    def run_loop(self):
        """The main loop of the executor."""
        logger.debug(
            f"Executor for layers [{self.start_layer}, {self.end_layer}) starting run loop..."
        )
        self._should_stop = False
        while not self._should_stop:
            # 1. Ingest new requests from the http frontend
            http_requests = []

            if self.is_first_peer:
                http_requests = self.recv_requests_from_http()

            # 2. Ingest new requests from the RPC server
            incoming_requests = self.recv_requests_from_peer()

            # 3. Merge and handle requests
            received_requests = self._join_requests(http_requests, incoming_requests)
            self._handle_input_requests(received_requests)

            # 4. Send finished batch to next peer
            if len(self.finished_batch) > 0 and self.is_first_peer and self.tp_rank == 0:
                self.send_to_peer_socket.send_multipart(
                    [b"abort", abort_request_to_proto(self.finished_batch).SerializeToString()]
                )
                self.finished_batch = []

            # Check for layer reallocation signal (before batch processing)
            if self.gradient_server is not None and self.gradient_server._layer_allocation_changed:
                logger.info(
                    "Layer reallocation detected. Stopping executor to reload with new layers."
                )
                self._should_stop = True
                break

            # 5. Admit requests into running set up to capacity, then form batch
            self.scheduler.admit_requests()
            # 5.1 Check for request timeouts and abort timed out requests
            try:
                timed_out_reqs = self.scheduler.get_timed_out_requests()
                if timed_out_reqs:
                    for req in timed_out_reqs:
                        rid = req.request_id
                        logger.warning(
                            f"Request {rid} exceeded timeout ({req.timeout_s}s). Aborting and releasing resources."
                        )
                        self._release_and_evict_request(rid)

                        # Notify downstream peers to abort if this peer is the first peer in a pipeline
                        if self.is_first_peer and not self.is_last_peer:
                            self.finished_batch.append(req)
            except Exception:
                # Non-fatal; continue serving
                pass
            batch_to_process = self.scheduler.form_batch()
            if not batch_to_process:
                continue
            logger.debug(f"Formed batch with {len(batch_to_process)} requests.")

            # 6. Process the batch
            try:
                prepared_inputs_dict = self._prepare_batch_inputs(batch_to_process)

                # We will process prefill and decode batches separately for now
                for batch_type in ["prefill_batch", "decode_batch"]:
                    if prepared_inputs_dict and prepared_inputs_dict.get(batch_type):
                        prepared_inputs = prepared_inputs_dict[batch_type]

                        start_time = time.time()
                        output = self.process_batch(
                            prepared_inputs, return_decoded_tokens=self.is_last_peer
                        )
                        # Update metrics with per-layer latency sample (throttled by decode steps)
                        if batch_type == "decode_batch":
                            try:
                                self._decode_steps_since_metric += len(prepared_inputs["requests"])
                                if (
                                    self._decode_steps_since_metric
                                    >= self.layer_latency_update_every
                                ):
                                    elapsed_ms = (time.time() - start_time) * 1000.0
                                    assert self.num_shard_layers > 0
                                    per_layer_ms = elapsed_ms / float(self.num_shard_layers)
                                    update_metrics(layer_latency_ms_sample=per_layer_ms)
                                    self._decode_steps_since_metric = 0
                            except Exception:
                                pass
                        # 7. Prepare requests for the next stage in the pipeline
                        next_batch = self._prepare_next_batch_requests(
                            requests=prepared_inputs["requests"],
                            hidden_states=output,
                            lengths=prepared_inputs["lengths"],
                        )

                        # 8. Dispatch to the appropriate destination
                        if self.tp_rank == 0:
                            if self.is_last_peer and self.is_first_peer:
                                # Single node: handle locally
                                self._handle_input_requests(next_batch)
                            else:
                                # Send output to next peer
                                self.send_to_peer_socket.send_multipart(
                                    [
                                        b"forward",
                                        request_to_proto(
                                            next_batch, self.device
                                        ).SerializeToString(),
                                    ]
                                )
                                logger.debug(
                                    f"Processed batch of type {batch_type} with {len(next_batch)} requests "
                                    f"in {(time.time() - start_time) * 1000:.3f} ms"
                                )

            except Exception as e:
                logger.exception(f"Error processing batch: {e}")
                # Naive error handling: release and evict all requests in the batch
                for req in batch_to_process:
                    self._release_and_evict_request(req.request_id)

    def run_loop_in_background(self):
        """Run the executor loop in the background."""

    def shutdown(self):
        """Shuts down the executor."""
        logger.debug("Executor shutting down...")
        self._should_stop = True
        import time

        time.sleep(0.1)  # Give run_loop a moment to exit gracefully

        try:
            all_requests = [req for _, _, _, req in self.scheduler._request_queue] + list(
                self.scheduler._running_requests.values()
            )
            for req in all_requests:
                try:
                    self.scheduler.evict_request(req.request_id, RequestStatus.CANCELLED)
                except Exception:
                    pass
        except Exception:
            pass

        try:
            if self.tp_rank == 0:
                self.recv_from_peer_socket.close()
                self.send_to_peer_socket.close()
                self.recv_from_ipc_socket.close()
                self.send_to_ipc_socket.close()
                self.zmq_context.term()
        except Exception as e:
            logger.debug(f"Error closing sockets (may already be closed): {e}")

        logger.debug("Executor shutdown complete.")


def run_executor_process(args, gradient_server=None):
    """Run executor as a subprocess"""
    executor = None
    try:
        executor = Executor.create_from_args(args, gradient_server)
        executor.run_loop()
    except KeyboardInterrupt:
        logger.debug("Received interrupt signal, shutting down...")
    except Exception as e:
        logger.exception(e)
    finally:
        if executor is not None:
            executor.shutdown()


def stop_executor_process(executor_process):
    """Kill a subprocess"""
    logger.debug("Terminating executor subprocess...")
    try:
        executor_process.kill()
        executor_process.join()
    except Exception as e:
        logger.error(f"Failed to terminate executor subprocess: {e}")


def create_executor_config(args: argparse.Namespace, gradient_server=None):
    """Create executor configuration from command line arguments."""

    config = {
        "model_repo": args.model_path,
        "start_layer": args.start_layer,
        "end_layer": args.end_layer,
        "dtype": args.dtype,
        "gpu_backend": args.gpu_backend if hasattr(args, "gpu_backend") else "sglang",
        "max_sequence_length": args.max_sequence_length if "max_sequence_length" in args else None,
        "max_batch_size": args.max_batch_size if "max_batch_size" in args else None,
        "kv_block_size": args.kv_block_size,
        "kv_cache_memory_fraction": args.kv_cache_memory_fraction,
        "enable_prefix_cache": args.enable_prefix_cache,
        "max_num_tokens_per_batch": args.max_num_tokens_per_batch,
        "prefill_priority": args.prefill_priority,
        "micro_batch_ratio": args.micro_batch_ratio,
        "scheduler_wait_ms": args.scheduler_wait_ms,
        "send_to_peer_addr": args.send_to_peer_addr if "send_to_peer_addr" in args else None,
        "recv_from_peer_addr": args.recv_from_peer_addr if "recv_from_peer_addr" in args else None,
        "executor_input_ipc_addr": args.executor_input_ipc,
        "executor_output_ipc_addr": args.executor_output_ipc,
        "attention_backend": args.attention_backend,
        "moe_runner_backend": args.moe_runner_backend,
        "tp_rank": args.tp_rank,
        "tp_size": args.tp_size,
        "nccl_port": args.nccl_port,
        "gradient_server": gradient_server,
        "use_hfcache": args.use_hfcache,
    }
    return config<|MERGE_RESOLUTION|>--- conflicted
+++ resolved
@@ -71,12 +71,9 @@
         start_layer: int,
         end_layer: int,
         dtype: str = "float16",
-<<<<<<< HEAD
         # Backend selection
         gpu_backend: str = "sglang",
-=======
         use_hfcache: bool = False,
->>>>>>> 83dd0001
         # Scheduler Configs
         max_batch_size: Optional[int] = 8,
         max_sequence_length: Optional[int] = None,
@@ -131,7 +128,6 @@
                     ScheduleBatch as CudaScheduleBatch,
                 )
 
-<<<<<<< HEAD
                 from parallax.sglang.model_runner import (
                     initialize_sgl_model_runner as initialize_cuda_model_runner,
                 )
@@ -156,27 +152,11 @@
                 "tp_rank": tp_rank,
                 "tp_size": tp_size,
                 "nccl_port": nccl_port,
+                "using_hfcache": use_hfcache,
             }
 
             self.model_runner, self.config, self.tokenizer = initialize_cuda_model_runner(
                 **model_runner_params
-=======
-            logger.debug(
-                f"Initializing CUDA model runner for repo={model_repo}, layers=[{start_layer}, {end_layer})"
-            )
-            self.model_runner, self.config, self.tokenizer = initialize_sgl_model_runner(
-                model_repo,
-                start_layer,
-                end_layer,
-                kv_cache_memory_fraction,
-                attention_backend,
-                kv_block_size,
-                moe_runner_backend,
-                tp_rank,
-                tp_size,
-                nccl_port,
-                use_hfcache=self.use_hfcache,
->>>>>>> 83dd0001
             )
             logger.debug(
                 f"CUDA model runner initialized. num_layers={self.config.get('num_hidden_layers')}"
