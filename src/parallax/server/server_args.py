"""
CLI argument parser for Parallax server.

This module provides argument parsing functionality for the Parallax executor,
supporting various configuration options for model loading, layer sharding,
and performance tuning.
"""

import argparse

from parallax_utils.logging_config import get_logger

logger = get_logger(__name__)


def parse_args() -> argparse.Namespace:
    """
    Parse command line arguments for the Parallax executor.

    Returns:
        Parsed arguments namespace
    """
    parser = argparse.ArgumentParser(
        description="Parallax Executor - Distributed LLM Inference",
        formatter_class=argparse.ArgumentDefaultsHelpFormatter,
    )

    # HTTP server configuration
    parser.add_argument("--host", type=str, default="localhost", help="Host of the HTTP server.")
    parser.add_argument("--port", type=int, default=3000, help="Port of the HTTP server")
    parser.add_argument(
        "--node-chat-port", type=int, default=3002, help="Port of the node chat HTTP server"
    )

    # Lattica configuration
    parser.add_argument("--initial-peers", nargs="+", default=[], help="List of initial DHT peers")
    parser.add_argument("--scheduler-addr", type=str, default=None, help="Scheduler address")
    parser.add_argument("--relay-servers", nargs="+", default=[], help="List of relay DHT peers")
    parser.add_argument("--tcp-port", type=int, default=0, help="Port for Lattica TCP listening")
    parser.add_argument("--udp-port", type=int, default=0, help="Port for Lattica UDP listening")
    parser.add_argument(
        "--announce-maddrs", nargs="+", default=[], help="List of multiaddresses to announce"
    )
    parser.add_argument("--dht-prefix", type=str, default="gradient", help="Prefix for DHT keys")
    parser.add_argument(
        "--notify-url", type=str, default=None, help="URL to notify when a request is finished"
    )

    # Model configuration
    parser.add_argument(
        "--model-path",
        type=str,
        default=None,
        help="Path to the model repository or model name (e.g., 'mlx-community/Qwen3-0.6B-bf16')",
    )
    parser.add_argument(
        "--max-sequence-length",
        type=int,
        default=None,
        help="Maximum sequence length for the model",
    )

    parser.add_argument(
        "--param-hosting-ratio",
        type=float,
        default=0.65,
        help="Ratio of GPU memory to use for parameter hosting",
    )

    parser.add_argument(
        "--kv-cache-ratio",
        type=float,
        default=0.25,
        help="Ratio of GPU memory to use for KV cache",
    )

    parser.add_argument(
        "--start-layer",
        type=int,
        default=None,
        help="Starting layer index for this shard (inclusive)",
    )

    parser.add_argument(
        "--end-layer", type=int, default=None, help="Ending layer index for this shard (exclusive)"
    )

    parser.add_argument(
        "--dtype",
        type=str,
        default="bfloat16",
        choices=["float16", "bfloat16", "float32"],
        help="Data type for model weights and computations",
    )

    # KV Cache configuration
    parser.add_argument(
        "--kv-cache-memory-fraction",
        type=float,
        default=0.8,
        help="Fraction of available memory to use for KV cache (0.0 to 1.0)",
    )

    parser.add_argument(
        "--kv-block-size", type=int, default=64, help="Block size for KV cache management"
    )

    parser.add_argument(
        "--enable-prefix-cache", action="store_true", help="Enable prefix cache reuse"
    )

    # Scheduler configuration
    parser.add_argument(
        "--max-batch-size",
        type=int,
        default=8,
        help="Maximum batch size for processing requests",
    )

    parser.add_argument(
        "--max-num-tokens-per-batch",
        type=int,
        default=1024,
        help="Maximum number of tokens in a batch",
    )

    parser.add_argument(
        "--prefill-priority",
        type=int,
        default=0,
        choices=[0, 1],
        help="Priority for prefill requests (0 or 1)",
    )

    parser.add_argument(
        "--micro-batch-ratio", type=int, default=2, help="Micro batch ratio for scheduling"
    )

    parser.add_argument(
        "--scheduler-wait-ms", type=int, default=500, help="Scheduler wait time in milliseconds"
    )

    parser.add_argument(
        "--request-timeout-s",
        type=int,
        default=600,
        help="Per-request timeout in seconds before automatic abort",
    )

    # GPU/SGLang specialized configuration
    parser.add_argument(
        "--attention-backend",
        type=str,
        default="flashinfer",
        choices=["torch_native", "flashinfer", "triton", "fa3"],
        help="Choose the GPU attention kernels",
    )

    parser.add_argument(
        "--moe-runner-backend",
        type=str,
        default="auto",
        choices=[
            "auto",
            "triton",
            "triton_kernel",
            "flashinfer_trtllm",
            "flashinfer_cutlass",
            "flashinfer_mxfp4",
        ],
        help="Choose the GPU moe kernels",
    )

    # Tensor parallel configuration
    parser.add_argument("--tp-size", type=int, default=1, help="Tensor parallel size")

    parser.add_argument(
        "--nccl-port",
        type=int,
        default=None,
        help="The port for NCCL distributed environment setup",
    )

    # Logging and debugging
    parser.add_argument(
        "--log-level",
        type=str,
        default="INFO",
        choices=["DEBUG", "INFO", "WARNING", "ERROR"],
        help="Logging level",
    )

    parser.add_argument("--verbose", action="store_true", help="Enable verbose logging")

    parser.add_argument(
<<<<<<< HEAD
        "--gpu-backend",
        type=str,
        default="sglang",
        choices=["sglang", "vllm"],
        help="GPU backend to use",
=======
        "--use-hfcache",
        action="store_true",
        default=False,
        help="Use local Hugging Face cache only (no network download)",
>>>>>>> 83dd0001
    )

    args = parser.parse_args()

    # Validate arguments
    validate_args(args)

    return args


def validate_args(args: argparse.Namespace) -> None:
    """
    Validate parsed arguments.

    Args:
        args: Parsed arguments namespace

    Raises:
        ValueError: If arguments are invalid
    """
    # Validate layer indices
    if args.start_layer is not None and args.start_layer < 0:
        raise ValueError("start_layer must be non-negative")

    if args.end_layer is not None and args.end_layer <= args.start_layer:
        raise ValueError("end_layer must be greater than start_layer")

    # Validate memory fraction
    if not 0.0 <= args.kv_cache_memory_fraction <= 1.0:
        raise ValueError("kv_cache_memory_fraction must be between 0.0 and 1.0")

    # Validate batch sizes
    if getattr(args, "max_batch_size", None) is not None and args.max_batch_size <= 0:
        raise ValueError("max_batch_size must be positive")

    max_seq_len = getattr(args, "max_sequence_length", None)
    if max_seq_len is not None and max_seq_len <= 0:
        raise ValueError("max_sequence_len must be positive")

    if max_seq_len is None and getattr(args, "max_batch_size", None) is None:
        raise ValueError("max_sequence_len or max_batch_size must be provided")

    if args.max_num_tokens_per_batch <= 0:
        raise ValueError("max_num_tokens_per_batch must be positive")

    if args.kv_block_size <= 0:
        raise ValueError("kv_block_size must be positive")

    if args.micro_batch_ratio <= 0:
        raise ValueError("micro_batch_ratio must be positive")

    if args.scheduler_wait_ms < 0:
        raise ValueError("scheduler_wait_ms must be non-negative")

    if getattr(args, "request_timeout_s", None) is not None and args.request_timeout_s <= 0:
        raise ValueError("request_timeout_s must be positive")

    # Validate supported dtypes
    dtype_list = [
        "float16",
        "bfloat16",
        "float32",
    ]
    if args.dtype not in dtype_list:
        raise ValueError(f"Unsupported dtype: {args.dtype}. Supported dtypes: {dtype_list}")<|MERGE_RESOLUTION|>--- conflicted
+++ resolved
@@ -193,18 +193,18 @@
     parser.add_argument("--verbose", action="store_true", help="Enable verbose logging")
 
     parser.add_argument(
-<<<<<<< HEAD
         "--gpu-backend",
         type=str,
         default="sglang",
         choices=["sglang", "vllm"],
         help="GPU backend to use",
-=======
+    )
+
+    parser.add_argument(
         "--use-hfcache",
         action="store_true",
         default=False,
         help="Use local Hugging Face cache only (no network download)",
->>>>>>> 83dd0001
     )
 
     args = parser.parse_args()
