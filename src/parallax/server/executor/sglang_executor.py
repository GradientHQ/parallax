--- conflicted
+++ resolved
@@ -316,16 +316,12 @@
                             req_dict["eos"] = True
                         if original_req.status == RequestStatus.FINISHED_MAX_LENGTH:
                             req_dict["length"] = True
-<<<<<<< HEAD
                         if original_req.status == RequestStatus.FINISHED_ABORT:
                             req_dict["abort"] = True
-=======
 
                         # Add prob value for the sampled token (if requested and available)
                         if original_req.return_probs and req.token_prob is not None:
                             req_dict["probs"] = req.token_prob
-
->>>>>>> 717b7f97
                         if self.enable_weight_refit:
                             req_dict["weight_version"] = self.weight_version
                         if hasattr(self, "send_to_ipc_socket"):
