--- conflicted
+++ resolved
@@ -631,7 +631,6 @@
             else:
                 h_or_tokens_list.append(req.hidden_states)
 
-<<<<<<< HEAD
             # Update token_ids for prefix cache (if enabled)
             if self.enable_prefix_cache and self.is_first_peer:
                 # Add the new token to the request's token_ids
@@ -643,8 +642,6 @@
             if not success:
                 raise RuntimeError(f"OOM during decode for {req.request_id}")
 
-=======
->>>>>>> 917ae746
             block_table = self.cache_manager.get_block_table(req.request_id)
             block_tables_list.append(block_table)
             context_lengths_list.append(self.cache_manager.get_context_length(req.request_id))
