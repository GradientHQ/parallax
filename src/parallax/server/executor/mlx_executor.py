"""
MLX-LM backend implementation of high level executor
"""

import time
from typing import Any, Dict, List, Optional, Tuple

import mlx.core as mx

from parallax.server.cache_manager import CacheManager
from parallax.server.executor.base_executor import BaseExecutor
from parallax.server.request import (
    InitialRequest,
    IntermediateRequest,
    Request,
    RequestStatus,
)
from parallax.server.sampling.sampler import SamplingBatchInfo
from parallax.server.shard_loader import MLXModelLoader
from parallax.utils.utils import (
    combine_padding_and_causal_masks,
    create_causal_mask,
    get_device_dtype,
    get_layer_types,
    pad_inputs,
)
from parallax_utils.logging_config import get_logger

logger = get_logger(__name__)


class MLXExecutor(BaseExecutor):
    def __init__(
        self,
        # Model Configs
        model_repo: str,
        start_layer: int,
        end_layer: int,
        dtype: str = "float16",
        # Device override
        device: Optional[str] = None,
        use_hfcache: bool = False,
        # Scheduler Configs
        max_batch_size: Optional[int] = 8,
        max_sequence_length: Optional[int] = None,
        max_tokens_in_kv_pool: Optional[int] = None,
        # Controlling perfill / decode ratio
        max_num_tokens_per_batch: int = 1024,
        prefill_priority: int = 0,
        micro_batch_ratio: int = 2,
        scheduler_wait_ms: int = 500,
        request_timeout_s: Optional[int] = 600,
        # Metrics Configs
        layer_latency_update_every: int = 4096,
        # KV Cache Configs
        kv_block_size: int = 64,
        kv_cache_memory_fraction: float = 0.8,
        enable_prefix_cache: Optional[bool] = False,
        enable_full_allocation: bool = False,
        # Communication Configs
        # P2P Communication Configs
        send_to_peer_addr: Optional[str] = None,
        recv_from_peer_addr: Optional[str] = None,
        # IPC Communication Configs
        executor_input_ipc_addr: Optional[str] = None,
        executor_output_ipc_addr: Optional[str] = None,
        # GPU Specialized Configs
        attention_backend: Optional[str] = "flashinfer",
        moe_runner_backend: Optional[str] = "auto",
        enable_lora: Optional[bool] = False,
        max_lora_rank: Optional[int] = None,
        lora_target_modules: Optional[List[str]] = None,
        lora_paths: Optional[List[str]] = None,
        max_loras_per_batch: Optional[int] = None,
        max_loaded_loras: Optional[int] = None,
        lora_eviction_policy: Optional[str] = "lru",
        lora_backend: Optional[str] = "triton",
        max_lora_chunk_size: Optional[int] = 128,
        # Tensor Parallel Configs
        tp_rank: Optional[int] = 0,
        tp_size: Optional[int] = 1,
        nccl_port: Optional[int] = 4000,
        # Optional shared state for layer reallocation detection (when running in subprocess)
        shared_state: Optional[dict] = None,
        # Weight Refit
        enable_weight_refit: Optional[bool] = False,
    ):
        logger.debug(
            f"Initializing MLX sharded model loader for repo={model_repo}, layers=[{start_layer}, {end_layer})"
        )
        self.shard_loader = MLXModelLoader(
            model_repo,
            start_layer=start_layer,
            end_layer=end_layer,
            use_hfcache=use_hfcache,
        )
        t0 = time.time()
        self.model_shard, self.config, self.tokenizer = self.shard_loader.load()

        adapters = lora_paths[0] if lora_paths else None
        if adapters:
            logger.debug(f"mlx adapters is: {adapters}")
            self.model_shard = self.shard_loader.load_lora(self.model_shard, adapters)

        logger.debug(
            f"MLX sharded model loaded in {(time.time() - t0) * 1000:.1f} ms; num_layers={self.config.get('num_hidden_layers')}"
        )

        # TODO: Duplicate code to BaseExecutor since num_shard_layers and dtype are needed for initializing kv cache
        self.num_shard_layers = end_layer - start_layer
        self.dtype = get_device_dtype(dtype, device)
        logger.debug(
            f"Executor dtype set to {dtype} (resolved={self.dtype}); shard_layers={self.num_shard_layers}"
        )

        # Calculate feature dimensions for kv cache
        num_key_value_heads = self.config.get("num_key_value_heads")
        head_dim = self.config.get("head_dim") or self.config.get("hidden_size") // self.config.get(
            "num_attention_heads"
        )
        qk_nope_head_dim = self.config.get("qk_nope_head_dim", None)
        qk_rope_head_dim = self.config.get("qk_rope_head_dim", None)
        if qk_nope_head_dim is not None and qk_rope_head_dim is not None:
            logger.debug(
                f"qk_nope_head_dim={qk_nope_head_dim}, qk_rope_head_dim={qk_rope_head_dim}"
            )
            head_dim = qk_nope_head_dim + qk_rope_head_dim

        v_head_dim = self.config.get("v_head_dim", None)
        linear_key_head_dim = self.config.get("linear_key_head_dim", None)
        linear_value_head_dim = self.config.get("linear_value_head_dim", None)
        linear_conv_kernel_dim = self.config.get("linear_conv_kernel_dim", None)
        linear_num_key_heads = self.config.get("linear_num_key_heads", None)
        linear_num_value_heads = self.config.get("linear_num_value_heads", None)
        key_dim, value_dim, conv_dim = None, None, None
        if linear_key_head_dim is not None and linear_num_key_heads is not None:
            key_dim = linear_key_head_dim * linear_num_key_heads
        if linear_value_head_dim is not None and linear_num_value_heads is not None:
            value_dim = linear_value_head_dim * linear_num_value_heads
        if key_dim is not None and value_dim is not None:
            conv_dim = key_dim * 2 + value_dim

        indexer_key_head_dim = self.config.get("indexer_key_head_dim", None)
        indexer_num_kv_heads = self.config.get("indexer_num_kv_heads", None)

        layer_types = get_layer_types(self.config, start_layer, end_layer)
        logger.debug(f"layer_types: {layer_types}")
        time.sleep(5)
        logger.debug(
            "Initializing CacheManager (mlx) with block_size=%d, layers=%d",
            kv_block_size,
            self.num_shard_layers,
        )
        self.cache_manager = CacheManager(
            num_layers=self.num_shard_layers,
            num_kv_heads=num_key_value_heads,
            head_dim=head_dim,
            dtype=self.dtype,
            block_size=kv_block_size,
            cache_memory_fraction=kv_cache_memory_fraction,
            head_dim_v=v_head_dim,
            indexer_key_head_dim=indexer_key_head_dim,
            indexer_num_kv_heads=indexer_num_kv_heads,
            layer_types=layer_types,
            max_num_seqs=max_batch_size // micro_batch_ratio,
            conv_dim=conv_dim,
            conv_kernel_size=linear_conv_kernel_dim,
            linear_k_dim=linear_key_head_dim,
            linear_v_dim=linear_value_head_dim,
            linear_num_k_heads=linear_num_key_heads,
            linear_num_v_heads=linear_num_value_heads,
        )
        super().__init__(
            start_layer=start_layer,
            end_layer=end_layer,
            dtype=dtype,
            device=device,
            max_batch_size=max_batch_size,
            max_sequence_length=max_sequence_length,
            max_num_tokens_per_batch=max_num_tokens_per_batch,
            prefill_priority=prefill_priority,
            micro_batch_ratio=micro_batch_ratio,
            scheduler_wait_ms=scheduler_wait_ms,
            request_timeout_s=request_timeout_s,
            enable_full_allocation=enable_full_allocation,
            layer_latency_update_every=layer_latency_update_every,
            send_to_peer_addr=send_to_peer_addr,
            recv_from_peer_addr=recv_from_peer_addr,
            executor_input_ipc_addr=executor_input_ipc_addr,
            executor_output_ipc_addr=executor_output_ipc_addr,
            tp_rank=tp_rank,
            tp_size=tp_size,
            shared_state=shared_state,
            enable_weight_refit=enable_weight_refit,
        )

        try:
            mx.set_wired_limit(mx.metal.device_info()["max_recommended_working_set_size"])
        except Exception:
            logger.warning(f"Using mlx without metal backend.")

        # Prefix Cache Manager
        self.enable_prefix_cache = enable_prefix_cache
        # self.prefix_cache = RadixCache(
        #     num_kv_heads=num_key_value_heads,
        #     head_dim=head_dim,
        #     head_dim_v=v_head_dim,
        #     num_layers=self.num_shard_layers,
        #     dtype=self.dtype,
        #     page_size=1,
        # )

        logger.debug(
            f"CacheManager ready; wired_limit set; prefix_cache={'on' if self.enable_prefix_cache else 'off'}"
        )

    def handle_input_requests(self, requests: List[Request]):
        """Update requests states and status in scheduler and cache manager."""
        if not requests:
            return
        if self.is_first_peer:
            # First peer can receive InitialRequests from the client RPC,
            # or IntermediateRequests from the last peer.
            for req in requests:
                if isinstance(req, InitialRequest):
                    self.scheduler.enque_request(req)
                elif isinstance(req, IntermediateRequest):
                    original_req = self.scheduler.get_running_request(req.request_id)
                    if original_req is None:
                        logger.warning(
                            f"Received IntermediateRequest {req.request_id}. "
                            "But no corresponding request found in scheduler. "
                            "It might have been cancelled or finished."
                        )
                        continue
                    if not self.cache_manager.has_request(req.request_id):
                        logger.warning(
                            f"Received IntermediateRequest {req.request_id}. "
                            "But no corresponding request found in cache manager. "
                            "It might have been cancelled or finished."
                        )
                        continue

<<<<<<< HEAD
                    # If it's an abort signal (e.g. from OOM), next_token_id might be None or dummy
=======
>>>>>>> 3a74b864
                    if not req.abort and req.next_token_id is not None:
                        original_req.commit_new_token(req.next_token_id)

                    if len(req.routing_table) > 0:
                        original_req.routing_table = req.routing_table

                    # Check for termination.
<<<<<<< HEAD
                    # Force update if received abort signal
=======
>>>>>>> 3a74b864
                    if req.abort:
                        original_req.abort = True

                    if self.scheduler.check_and_update_request_status(original_req):
                        self.cache_manager.release_request(original_req.request_id)
                        logger.debug(
                            f"Released resources for finished request {req.request_id}, "
                            f"memory usage: {mx.get_active_memory() / 1024**3 :.3f} GB"
                        )
                        if not self.is_last_peer and not req.abort:
                            self.finished_batch.append(req)
                    else:
                        self.scheduler.enque_request(original_req)

                    # detokenize and send to http server
                    if self.tp_rank == 0:
                        # Only send token if it's valid
                        token_to_send = req.next_token_id if req.next_token_id is not None else -1
                        req_dict = {
                            "prompt_tokens": len(req.input_ids),
                            "next_token_id": token_to_send,
                            "rid": req.request_id,
                        }
                        if original_req.status == RequestStatus.FINISHED_EOS:
                            req_dict["eos"] = True
                        if original_req.status == RequestStatus.FINISHED_MAX_LENGTH:
                            req_dict["length"] = True
                        if original_req.status == RequestStatus.FINISHED_ABORT:
                            req_dict["abort"] = True

                        # Add prob value for the sampled token (if requested and available)
                        if original_req.return_probs and req.token_prob is not None:
                            req_dict["probs"] = req.token_prob
                        if self.enable_weight_refit:
                            req_dict["weight_version"] = self.weight_version
                        if hasattr(self, "send_to_ipc_socket"):
                            self.send_to_ipc_socket.send_pyobj(req_dict)
                else:
                    raise TypeError(f"First peer received unexpected request type: {type(req)}")

        else:
            # Intermediate and Last peers receive IntermediateRequests from the previous peer.
            for req in requests:
                assert isinstance(
                    req, IntermediateRequest
                ), "Non-first peers must receive IntermediateRequests."
                if req.is_finished or req.hidden_states is None:
                    if self.enable_prefix_cache:
                        keys, values = self.cache_manager.gather_kv_cache(req.request_id)
                        self.prefix_cache.cache_finished_request(req, keys, values)
                        self.prefix_cache.evict_request(req.request_id)

                    self.cache_manager.release_request(req.request_id)
                    logger.debug(
                        f"Released resources for finished request {req.request_id}, "
                        f"memory usage: {mx.get_active_memory() / 1024**3 :.3f} GB"
                    )
                    self.scheduler.evict_request(req.request_id)
                    if not self.is_last_peer and not req.abort:
                        self.finished_batch.append(req)
                else:
                    # This is an active request, add it to the scheduler queue to be processed.
                    self.scheduler.enque_request(req)

    def check_and_refit_weight(self, refit_weight_path: str):
        if refit_weight_path == "":
            return
        self.shard_loader.update_weight_from_disk(self.model_shard, refit_weight_path)

    def process_batch(self, prepared_inputs: Dict[str, Any], return_decoded_tokens: bool = True):
        """Process a batch of requests in MLX."""
        # Run model and get updated cache
        # Note: Paged Attention writes KV cache in-place within the model (via reshape_and_cache).
        # The returned 'hidden_states' is what we need.
        # The returned cache tuple (_, _) is ignored/unused here.
        hidden_states = self.model_shard(
            h_or_tokens=prepared_inputs["h_or_tokens"],
            cache=prepared_inputs["cache"],
            mask=prepared_inputs.get("mask"),
            block_tables=prepared_inputs.get("block_tables"),
            context_lengths=prepared_inputs.get("context_lengths"),
            slot_mapping=prepared_inputs.get("slot_mapping"),
            state_slot_mapping=prepared_inputs.get("state_slot_mapping"),
        )

        logger.debug(
            f"Processing batch with {len(prepared_inputs['requests'])} requests, "
            f"request status: {prepared_inputs['requests'][0].status}, "
            f"hidden_states shape: {hidden_states.shape}"
        )

        lengths = mx.zeros((len(prepared_inputs["requests"]),), dtype=mx.int32)
        requests = prepared_inputs["requests"]
        for i, req in enumerate(requests):
            if req.is_prefill:
                lengths[i] = prepared_inputs.get("context_lengths")[i]
            elif req.is_decoding:
                lengths[i] = 1
            else:
                continue

        # Note: With PagedAttention, we don't need to explicitly update requests with new K/V
        # because they are written in-place to the global cache.
        # self.cache_manager.update_requests(...) is REMOVED.

        # Update prefix cache (TODO: Adapt to PagedKV)
        if self.enable_prefix_cache:
            pass
            # for _, req in enumerate(requests):
            #    if req.is_prefill:
            #        keys, values = self.cache_manager.gather_kv_cache(req.request_id)
            #        self.prefix_cache.cache_unfinished_request(req, keys, values)

        # Process last peer: need additional sampling + detokenization
        if return_decoded_tokens:
            sampling_info = SamplingBatchInfo.from_reqs(requests)

            # For MLX, hidden_states at last shard is already logits (after lm_head)
            # hidden_states shape: [batch_size, seq_len, vocab_size]
            token_ids = mx.array(
                self.model_shard.logits_to_tokens(hidden_states, lengths, sampling_info)
            )

            needs_probs = any(
                (isinstance(req, InitialRequest) and req.return_probs)
                or (isinstance(req, IntermediateRequest) and req.return_probs)
                for req in requests
            )

            token_probs = None
            if needs_probs:
                # Extract probability values for sampled tokens
                try:
                    # Get last position logits for each request
                    batch_probs = []
                    for i, req in enumerate(requests):
                        if lengths[i] > 0:
                            # Get logit at last position
                            last_idx = int(lengths[i]) - 1
                            last_logits = hidden_states[i, last_idx, :]  # [vocab_size]
                            probs = last_logits / sampling_info.temperatures.reshape(-1, 1)
                            probs[:] = mx.softmax(probs, axis=-1)
                            # logit_value = float(last_logits[token_id])
                            # batch_logits.append(logit_value)
                            # Extract probability for the sampled token
                            token_id = int(token_ids[i])
                            batch_probs.append(float(probs[i, token_id]))

                    token_probs = batch_probs if batch_probs else None
                except Exception as e:
                    logger.debug(f"Failed to extract token probs: {e}")
                    token_probs = None

            # Return dict with token_ids and optional probs
            return {"hidden_states": token_ids, "probs": token_probs}

        # Intermediate peer: return hidden states without probs
        return {"hidden_states": hidden_states, "probs": None}

    def _release_request(self, rid: str):
        """Release per-request resources in MLX."""
        try:
            if hasattr(self, "cache_manager") and self.cache_manager is not None:
                self.cache_manager.release_request(rid)
        except Exception:
            pass

    def _gen_token_id_from_hidden(self, hidden_states) -> Tuple[int, Any]:
        """
        Inplace modifies hidden_states.
        Returns token_id, hidden_states
        """
        assert hidden_states.dtype == mx.uint32, "Single node must generate an output_id."
        next_token_id = int(hidden_states[0])
        hidden_states = hidden_states.astype(mx.int32)
        return next_token_id, hidden_states

    def _prepare_prefill_batch(self, batched_requests: List[Request]) -> Dict[str, Any]:
        """Prepares inputs for ShardedModel from a batch of prefill requests."""
        batch_size = len(batched_requests)
        if batch_size == 0:
            return None

        h_or_tokens_list = []
        block_tables_list = []
        context_lengths_list = []

        # TODO: Adapt Prefix Cache to PagedKV

        for req in batched_requests:
            assert req.is_prefill, f"Request {req.request_id} is not a prefill request."
            if self.is_first_peer:
                h_or_tokens_list.append(req.input_ids)
            else:
                h_or_tokens_list.append(req.hidden_states)

            # Allocate Paged KV blocks
            # For first peer and intermediate peers, we allocate based on prompt length
            success = self.cache_manager.allocate_request(req.request_id, req.total_length)
            if not success:
                raise RuntimeError(f"OOM during prefill allocation for {req.request_id}")

            block_table = self.cache_manager.get_block_table(req.request_id)
            block_tables_list.append(block_table)
            # For prefill, context length after this step will be total_length
            context_lengths_list.append(req.total_length)

        if self.is_first_peer:
            padded_inputs, padding_mask = pad_inputs(
                self.pad_token_id, h_or_tokens_list, self.dtype
            )
        else:
            padded_inputs, padding_mask = pad_inputs(0, h_or_tokens_list, self.dtype)

        # Generate slot_mapping (Batch * MaxLen) for prefill
        max_len = padded_inputs.shape[1]
        slot_mapping_flat = []

        for i, req in enumerate(batched_requests):
            block_table = block_tables_list[i]
            length = req.total_length

            for seq_idx in range(max_len):
                if seq_idx < length:
                    # Valid token
                    block_idx = seq_idx // self.cache_manager.block_size
                    block_offset = seq_idx % self.cache_manager.block_size
                    physical_block = block_table[block_idx]
                    slot = physical_block * self.cache_manager.block_size + block_offset
                    slot_mapping_flat.append(slot)
                else:
                    # Padding token
                    # Map to -1. The kernel should ignore this.
                    slot_mapping_flat.append(-1)

        slot_mapping_tensor = mx.array(slot_mapping_flat, dtype=mx.int64)

        # Pad block tables
        max_blocks = max(len(bt) for bt in block_tables_list)
        padded_block_tables = []
        for bt in block_tables_list:
            padded_block_tables.append(bt + [0] * (max_blocks - len(bt)))

        block_tables_tensor = mx.array(padded_block_tables, dtype=mx.int32)
        context_lengths_tensor = mx.array(context_lengths_list, dtype=mx.int32)

        # Create mask for standard attention (used during Prefill computation)
        causal_mask = create_causal_mask(padded_inputs.shape[1], padded_inputs.shape[1], self.dtype)
        mask = combine_padding_and_causal_masks(padding_mask, causal_mask, self.dtype)

        # Prepare state slot mapping if needed
        state_slot_mapping = None
        if self.cache_manager.needs_slots:
            req_ids = [r.request_id for r in batched_requests]
            slots = [self.cache_manager.get_slot(rid) for rid in req_ids]
            state_slot_mapping = mx.array(slots, dtype=mx.int32)

        ret = {
            "h_or_tokens": padded_inputs,
            "cache": self.cache_manager.get_caches(),
            "mask": mask,
            "requests": batched_requests,
            "block_tables": block_tables_tensor,
            "context_lengths": context_lengths_tensor,
            "slot_mapping": slot_mapping_tensor,
            "state_slot_mapping": state_slot_mapping,
        }
        logger.debug(f"Prepared MLX prefill batch (size={batch_size})")
        return ret

    def _prepare_decode_batch(self, batched_requests: List[Request]) -> Optional[Dict[str, Any]]:
        """Prepares inputs for ShardedModel from a batch of decode requests."""
        batch_size = len(batched_requests)
        if batch_size == 0:
            return None

        h_or_tokens_list = []
        block_tables_list = []
        context_lengths_list = []
        valid_requests = []

        for req in batched_requests:
            assert req.is_decoding, f"Request {req.request_id} is not a decode request."

            # Allocate slot for new token
            success = self.cache_manager.append_slot(req.request_id)
            if not success:
                logger.error(
                    f"OOM during decode for {req.request_id}. Aborting request and notifying other nodes."
                )
                req.update_status(RequestStatus.FINISHED_ABORT)
                self.cache_manager.free_request(req.request_id)
                self.scheduler.evict_request(req.request_id)
                # Add to finished_batch to trigger abort notification
<<<<<<< HEAD
                # - For First/Middle Peer: send to downstream
                # - For Last Peer: send back to First Peer
=======
>>>>>>> 3a74b864
                self.finished_batch.append(req)

                # If this is First Peer, we must also notify HTTP Server immediately
                if self.is_first_peer and self.tp_rank == 0:
                    req_dict = {
                        "prompt_tokens": req.prompt_len,
                        "next_token_id": (
                            req.output_ids[-1] if req.output_ids else -1
                        ),  # Best effort to return last token
                        "rid": req.request_id,
                        "abort": True,
                    }
                    if hasattr(self, "send_to_ipc_socket"):
                        self.send_to_ipc_socket.send_pyobj(req_dict)

                continue

            # Allocation successful, proceed with batch preparation
            valid_requests.append(req)

            if self.is_first_peer:
                # First peer input is the last generated token
                h_or_tokens_list.append([req.output_ids[-1]])
            else:
                h_or_tokens_list.append(req.hidden_states)

            block_table = self.cache_manager.get_block_table(req.request_id)
            block_tables_list.append(block_table)
            context_lengths_list.append(self.cache_manager.get_context_length(req.request_id))

        # Check if we have any valid requests left
        if not valid_requests:
            return None

        batch_size = len(valid_requests)

        if isinstance(h_or_tokens_list[0], list):
            # First peer case: h_or_tokens_list is list of list of ints [[token_id], ...]
            padded_inputs = mx.array(h_or_tokens_list, dtype=mx.int32)  # (Batch, 1)
        else:
            # Intermediate peer case: h_or_tokens_ list is list of mx.arrays (1, D)
            padded_inputs = mx.concatenate(h_or_tokens_list, axis=0)  # (Batch, D)
            padded_inputs = padded_inputs.reshape(batch_size, 1, -1)  # (Batch, 1, D)

        # Pad block tables
        max_blocks = max(len(bt) for bt in block_tables_list)
        padded_block_tables = []
        for bt in block_tables_list:
            padded_block_tables.append(bt + [0] * (max_blocks - len(bt)))

        block_tables_tensor = mx.array(padded_block_tables, dtype=mx.int32)
        context_lengths_tensor = mx.array(context_lengths_list, dtype=mx.int32)

        # Prepare state slot mapping if needed
        state_slot_mapping = None
        if self.cache_manager.needs_slots:
            req_ids = [r.request_id for r in valid_requests]
            slots = [self.cache_manager.get_slot(rid) for rid in req_ids]
            state_slot_mapping = mx.array(slots, dtype=mx.int32)

        ret = {
            "h_or_tokens": padded_inputs,
            "cache": self.cache_manager.get_caches(),
            "mask": None,
            "requests": valid_requests,
            "block_tables": block_tables_tensor,
            "context_lengths": context_lengths_tensor,
            "slot_mapping": None,
            "state_slot_mapping": state_slot_mapping,
        }
        logger.debug(f"Prepared MLX decode batch (size={batch_size})")
        return ret<|MERGE_RESOLUTION|>--- conflicted
+++ resolved
@@ -241,10 +241,7 @@
                         )
                         continue
 
-<<<<<<< HEAD
                     # If it's an abort signal (e.g. from OOM), next_token_id might be None or dummy
-=======
->>>>>>> 3a74b864
                     if not req.abort and req.next_token_id is not None:
                         original_req.commit_new_token(req.next_token_id)
 
@@ -252,10 +249,7 @@
                         original_req.routing_table = req.routing_table
 
                     # Check for termination.
-<<<<<<< HEAD
                     # Force update if received abort signal
-=======
->>>>>>> 3a74b864
                     if req.abort:
                         original_req.abort = True
 
@@ -550,11 +544,8 @@
                 self.cache_manager.free_request(req.request_id)
                 self.scheduler.evict_request(req.request_id)
                 # Add to finished_batch to trigger abort notification
-<<<<<<< HEAD
                 # - For First/Middle Peer: send to downstream
                 # - For Last Peer: send back to First Peer
-=======
->>>>>>> 3a74b864
                 self.finished_batch.append(req)
 
                 # If this is First Peer, we must also notify HTTP Server immediately
