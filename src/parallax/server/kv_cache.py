--- conflicted
+++ resolved
@@ -41,17 +41,13 @@
         num_layers: int,
         dtype: mx.Dtype,
         block_size: int = 64,
-<<<<<<< HEAD
-        num_initial_tokens: int = 128,
         conv_dim: Optional[int] = None,
         conv_kernel_size: Optional[int] = None,
         linear_k_dim: Optional[int] = None,
         linear_v_dim: Optional[int] = None,
         linear_num_k_heads: Optional[int] = None,
         linear_num_v_heads: Optional[int] = None,
-=======
         num_initial_tokens: int = 0,
->>>>>>> 960a7268
     ):
         """
         Args:
