"""
Defines the ShardedModel class for distributing MLX models across multiple devices.
"""

from typing import Optional, Tuple, Type

import mlx.core as mx
from mlx import nn
from mlx_lm.models.base import BaseModelArgs

from parallax.server.sampling.sampler import Sampler, SamplingBatchInfo
from parallax_utils.logging_config import get_logger

logger = get_logger(__name__)


class ShardedModel(nn.Module):
    """A general class for MLX sharded model, adapted for Parallax KV cache.

    Assumes self.layers are composed of modules (e.g., TransformerBlocks)
    that internally use ParallaxAttention and their __call__ method returns
    (hidden_state, new_k_for_layer, new_v_for_layer).
    """

    def __init__(
        self,
        config: BaseModelArgs,
        model_id: str,
        start_layer: int,
        end_layer: int,
        block_class: Type[nn.Module],
        *,
        has_norm_in: bool = False,
        dtype: Optional[mx.Dtype] = None,
    ):
        super().__init__()
        self.config = config
        self.model_id = model_id
        self.start_layer = start_layer
        self.end_layer = end_layer
        self.block_class = block_class
        self.has_norm_in = has_norm_in
        self.dtype = dtype if dtype is not None else mx.float16

        self.hidden_size = config.hidden_size
        self.vocab_size = config.vocab_size

        self.is_first_shard = start_layer == 0
        self.is_last_shard = end_layer == config.num_hidden_layers
        self.n_layers_in_shard = end_layer - start_layer

        if self.is_first_shard:
            self.embed_tokens = nn.Embedding(self.vocab_size, self.hidden_size)
            if has_norm_in:
                self.norm_in = nn.RMSNorm(self.hidden_size, eps=config.rms_norm_eps)
        else:
            self.embed_tokens = None
            self.norm_in = None

        self.layers = [
            block_class(config, layer_idx) for layer_idx in range(start_layer, end_layer)
        ]

        if self.is_last_shard:
            self.norm = nn.RMSNorm(self.hidden_size, eps=config.rms_norm_eps)
            self.lm_head = nn.Linear(self.hidden_size, self.vocab_size, bias=False)
        else:
            self.norm = None
            self.lm_head = None

    def logits_to_tokens(
        self,
        logits: mx.array,
        lengths: Optional[mx.array] = None,
        sampling_info: Optional[SamplingBatchInfo] = None,
    ) -> mx.array:
        """Convert logits to token IDs with greedy decoding.

        Args:
            logits: (batch, target_len_padded, vocab_size), logits from final lm_head
            lengths: (batch,), int array of true lengths
            sampling_info: sampling info of the batched requests

        Return:
            Generated tokens of shape (batch,).
        """
        if logits.ndim != 3:
            raise ValueError(f"Logits must be 3D, but got shape {logits.shape}")

        if lengths is not None:
            # To select the logit vector for the last valid token of each sequence,
            # we need to provide indices for both the batch and sequence dimensions.
            batch_indices = mx.arange(logits.shape[0])
            last_token_indices = lengths - 1
            last_token_logits = logits[batch_indices, last_token_indices, :]
        else:
            # If no lengths are provided, assume all sequences are of max length
            # and we are interested in the very last token's logits.
            last_token_logits = logits[:, -1, :]

        # last_token_logits now has shape (batch_size, vocab_size)
        if sampling_info is None:
            next_token_ids = mx.argmax(last_token_logits, axis=-1)
        else:
            sampler = Sampler()
            next_token_ids = sampler(last_token_logits, sampling_info)
        return next_token_ids

    def __call__(
        self,
        h_or_tokens: mx.array,
        cache: Optional[Tuple[mx.array, mx.array]] = None,
        lengths: Optional[mx.array] = None,
        mask: Optional[mx.array] = None,
        window_size: Optional[int] = None,
        state_cache: Optional[Tuple[mx.array, mx.array]] = None,
    ) -> Tuple[mx.array, Tuple[mx.array, mx.array]]:
        """
        Args:
            h_or_tokens:
                (batch, target_len_padded, D) or (batch, target_len_padded) for prefill,
                (batch, 1, D) or (batch, 1) for decode.
            cache: Optional tuple of (k_past_shard, v_past_shard) for this shard.
                   each of k/v cache has shape:
                       (batch, n_layers_in_shard, n_kv_heads, source_len_padded, head_dim)
            lengths: (batch,) true lengths of each sequence in batch.
            mask: Optional causal mask for the current segment.
            window_size: Optional int, if provided, will use a sliding window attention mask.
            state_cache: Optional tuple of (state0, state1) for this qwen3-next model.

        Returns:
            h: (batch, L_padded, D) or (batch, L_padded, vocab_size) if last_shard
            (stacked_k_updates, stacked_v_updates):
                new KV for current segment.
                (n_layers_in_shard, batch, n_kv_heads, L_padded, head_dim)
        """
        h = h_or_tokens
        batch = h.shape[0]
        target_len = h.shape[1]

        if self.is_first_shard:
            if self.embed_tokens is None:
                raise ValueError("embed_tokens is None for the first shard.")
            h = self.embed_tokens(h)
            if self.has_norm_in and self.norm_in:
                h = self.norm_in(h)

        source_len = 0
        k_past_all_layers, v_past_all_layers = None, None
        state0_all_layers, state1_all_layers = None, None

        if cache is not None:
            k_past_all_layers, v_past_all_layers = cache
            if k_past_all_layers is not None:
                assert (
                    k_past_all_layers.ndim == 5
                ), f"Unexpected k_past_all_layers ndim: {k_past_all_layers.ndim}"
                # (batch, n_layers, n_kv_heads, source_len, head_dim)
                source_len = k_past_all_layers.shape[3]
        if state_cache is not None:
            state0_all_layers, state1_all_layers = state_cache
            if state0_all_layers is not None:
                assert (
                    state0_all_layers.ndim == 4
                ), f"Unexpected state0_all_layers ndim: {state0_all_layers.ndim}"
                assert (
                    state1_all_layers.ndim == 5
                ), f"Unexpected state1_all_layers ndim: {state1_all_layers.ndim}"

        if lengths is None:
            lengths = mx.full((batch,), target_len + source_len, dtype=mx.int32)
        else:
            # Validate cumulative_true_lengths shape
            assert lengths.shape == (
                batch,
            ), f"lengths shape mismatch: expected ({batch},), got {lengths.shape}"

        if cache is None:
            offset = 0
        else:
            offset = source_len

        if mask is None:
            raise ValueError("ShardedModel: mask cannot be None.")

        collected_k_updates = []
        collected_v_updates = []
        collected_state0_updates = []
        collected_state1_updates = []

        for i, layer_module in enumerate(self.layers):
            current_layer_past_kv = None
            if k_past_all_layers is not None and v_past_all_layers is not None:
                layer_k_past_slice = k_past_all_layers[:, i, ...]
                layer_v_past_slice = v_past_all_layers[:, i, ...]
                current_layer_past_kv = (layer_k_past_slice, layer_v_past_slice)
            if state0_all_layers is not None and state1_all_layers is not None:
                layer_state0_slice = state0_all_layers[:, i, ...]
                layer_state1_slice = state1_all_layers[:, i, ...]
                state_cache = (layer_state0_slice, layer_state1_slice)

            h, (new_k, new_v, new_state0, new_state1) = layer_module(
                h,
                mask=mask,
                cache=current_layer_past_kv,
                offset=offset,
<<<<<<< HEAD
                state_cache=state_cache,
=======
                lengths=lengths,
>>>>>>> 960a7268
            )
            collected_k_updates.append(new_k)
            collected_v_updates.append(new_v)
            collected_state0_updates.append(new_state0)
            collected_state1_updates.append(new_state1)

        if self.is_last_shard:
            if self.norm is None or self.lm_head is None:
                raise ValueError("ShardedModel: norm or lm_head is None for the last shard.")
            h = self.norm(h)
            h = self.lm_head(h)

        # Stack the collected KV updates for this shard. Resulting:
        # (batch, n_layers, n_kv_heads, target_len, head_dim)
        stacked_k_updates = mx.stack(collected_k_updates, axis=1)
        stacked_v_updates = mx.stack(collected_v_updates, axis=1)
        stacked_state0_updates = mx.stack(collected_state0_updates, axis=1)
        stacked_state1_updates = mx.stack(collected_state1_updates, axis=1)

        return h, (
            stacked_k_updates,
            stacked_v_updates,
            stacked_state0_updates,
            stacked_state1_updates,
        )<|MERGE_RESOLUTION|>--- conflicted
+++ resolved
@@ -204,11 +204,8 @@
                 mask=mask,
                 cache=current_layer_past_kv,
                 offset=offset,
-<<<<<<< HEAD
                 state_cache=state_cache,
-=======
                 lengths=lengths,
->>>>>>> 960a7268
             )
             collected_k_updates.append(new_k)
             collected_v_updates.append(new_v)
