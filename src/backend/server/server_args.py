import argparse

from parallax_utils.logging_config import get_logger

logger = get_logger(__name__)


def parse_args() -> argparse.Namespace:
    parser = argparse.ArgumentParser(
        formatter_class=argparse.ArgumentDefaultsHelpFormatter,
    )

    # P2P configuration
    parser.add_argument("--initial-peers", nargs="+", default=[], help="List of initial DHT peers")

    parser.add_argument("--relay-servers", nargs="+", default=[], help="List of relay DHT peers")

    parser.add_argument(
        "--announce-maddrs", nargs="+", default=[], help="List of multiaddresses to announce"
    )

    parser.add_argument("--dht-port", type=int, default=None, help="Port for DHT communication")

    parser.add_argument("--host-maddrs", type=str, default=None, help="Multiaddress to host")

    parser.add_argument("--dht-prefix", type=str, default="gradient", help="Prefix for DHT keys")

    parser.add_argument("--public-ip", type=str, default=None, help="Public IP address to announce")

    parser.add_argument("--port", type=int, default=5000, help="Port to listen on")

<<<<<<< HEAD
    parser.add_argument(
        "--model-name", type=str, default=None, help="Model name"
    )
=======
    parser.add_argument("--model-name", type=str, default=None, help="Model name")
>>>>>>> a978a0ce

    parser.add_argument("--init-nodes-num", type=int, default=None, help="Number of initial nodes")

    args = parser.parse_args()

    return args<|MERGE_RESOLUTION|>--- conflicted
+++ resolved
@@ -29,13 +29,7 @@
 
     parser.add_argument("--port", type=int, default=5000, help="Port to listen on")
 
-<<<<<<< HEAD
-    parser.add_argument(
-        "--model-name", type=str, default=None, help="Model name"
-    )
-=======
     parser.add_argument("--model-name", type=str, default=None, help="Model name")
->>>>>>> a978a0ce
 
     parser.add_argument("--init-nodes-num", type=int, default=None, help="Number of initial nodes")
 
