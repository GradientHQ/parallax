import threading
import time
from typing import List

from lattica import Lattica

from backend.server.constants import NODE_STATUS_AVAILABLE, NODE_STATUS_WAITING
from backend.server.rpc_connection_handler import RPCConnectionHandler
from backend.server.static_config import get_model_info, get_node_join_command
from parallax_utils.logging_config import get_logger
from scheduling.node import RequestSignal
from scheduling.scheduler import Scheduler
from backend.server.static_config import get_node_join_command
from backend.server.constants import NODE_STATUS_AVAILABLE, NODE_STATUS_WAITING, NODE_STATUS_FAILED

logger = get_logger(__name__)


class SchedulerManage:
    """
    Coordinates the in-process scheduler and the P2P RPC layer.

    This manager owns the `Scheduler` instance and the Lattica P2P node,
    wiring RPC calls from workers to scheduler events.
    """

    def __init__(
        self,
        initial_peers: List[str] = [],
        relay_servers: List[str] = [],
        dht_prefix: str = "gradient",
        host_maddrs: List[str] = [],
        announce_maddrs: List[str] = [],
    ):
        """Initialize the manager with networking bootstrap parameters."""
        self.initial_peers = initial_peers
        self.relay_servers = relay_servers
        self.dht_prefix = dht_prefix
        self.host_maddrs = host_maddrs
        self.announce_maddrs = announce_maddrs

        self.model_name = None
        self.init_nodes_num = None
        self.scheduler = None
        self.node_id = f"{dht_prefix}_announce"
        self.lattica = None
        self.stubs = {}
        self.is_local_network = False

    def run(self, model_name, init_nodes_num, is_local_network=False):
        """
        Start the scheduler and the P2P service for RPC handling.
        """
        logger.info(
            f"SchedulerManage starting: model_name={model_name}, init_nodes_num={init_nodes_num}"
        )
        self.is_local_network = is_local_network
        self._start_scheduler(model_name, init_nodes_num)
        self._start_lattica()

    def is_running(self):
        """
        Returns True if the scheduler is running, False otherwise.
        """
        return self.scheduler is not None

    def get_model_name(self):
        return self.model_name
<<<<<<< HEAD
    
=======

>>>>>>> a978a0ce
    def get_init_nodes_num(self):
        return self.init_nodes_num

    def get_is_local_network(self):
        return self.is_local_network

    def get_cluster_status(self):
        return {
            "type": "cluster_status",
            "data": {
                "status": self.get_schedule_status(),
                "model_name": self.model_name,
                "init_nodes_num": self.init_nodes_num,
<<<<<<< HEAD
                "node_join_command": get_node_join_command(self.model_name, "${scheduler_addr}", self.is_local_network),
                "node_list": self.get_node_list(),
            }
=======
                "node_join_command": get_node_join_command(
                    self.model_name, "${scheduler_addr}", self.is_local_network
                ),
                "node_list": self.get_node_list(),
            },
>>>>>>> a978a0ce
        }

    def get_node_list(self):
        if self.scheduler is None:
            return []
<<<<<<< HEAD
        
=======

>>>>>>> a978a0ce
        return [self.build_node_info(node) for node in self.scheduler.nodes]

    def build_node_info(self, node):
        return {
            "node_id": node.node_id,
            "status": NODE_STATUS_AVAILABLE if node.is_active else NODE_STATUS_WAITING,
            "gpu_name": node.hardware.gpu_name,
            "gpu_memory": node.hardware.memory_gb,
        }

<<<<<<< HEAD

=======
>>>>>>> a978a0ce
    def _start_scheduler(self, model_name, init_nodes_num):
        """
        Create the scheduler and start its background run loop if needed.
        """
        if self.scheduler is not None:
            logger.info("Scheduler already started; skipping re-initialization")
            return

        self.model_name = model_name
        self.init_nodes_num = init_nodes_num

        model_info = get_model_info(model_name)
        self.scheduler = Scheduler(model_info, [], min_nodes_bootstrapping=init_nodes_num)

        # Run the scheduler's event/dispatch loops in background so the process
        # can continue to serve RPCs and HTTP traffic.
        threading.Thread(
            target=self.scheduler.run,
            kwargs={"poll_interval": 0.05},
            name="SchedulerMain",
            daemon=True,
        ).start()
        logger.info("Scheduler background thread started (poll_interval=0.05)")

    def _start_lattica(self):
        """
        Initialize and start the Lattica P2P node used for RPCs.
        """
        logger.info(
            f"Starting Lattica with host_maddrs={self.host_maddrs}, mdns=False, dht_prefix={self.dht_prefix}"
        )
        self.lattica = (
            Lattica.builder()
            .with_listen_addrs(self.host_maddrs)
            .with_mdns(False)
            # .with_key_path(".")
        )

        if len(self.relay_servers) > 0:
            print(f"Using relay servers: {self.relay_servers}")
            self.lattica.with_relay_servers(self.relay_servers).with_dcutr(True)

        if len(self.announce_maddrs) > 0:
            print(f"Using announce maddrs: {self.announce_maddrs}")
            self.lattica.with_external_addrs(self.announce_maddrs)

        if len(self.initial_peers) > 0:
            print(f"Using initial peers: {self.initial_peers}")
            self.lattica.with_bootstraps(self.initial_peers)

        self.lattica.build()
        logger.info("Lattica node built")

        self.connection_handler = RPCConnectionHandler(
            lattica=self.lattica,
            scheduler=self.scheduler,
        )
        logger.info("RPCConnectionHandler initialized")

    def get_routing_table(self, request_id, received_ts):
        """Block briefly until the scheduler assigns a routing path for the request.

        Distinguish three states via `RequestSignal.routing_table`:
        - None: not yet decided, keep waiting up to timeout
        - []: decided but no capacity (pipelines full), return immediately
        - [..]: valid routing path, return immediately
        """
        logger.info(f"Routing table requested for request_id={request_id}")
        request = RequestSignal(request_id, received_ts)
        self.scheduler.receive_request(request)

        # Wait up to 5 seconds, but return immediately if the routing table is set (including an empty list)
        start_time = time.time()
        while request.routing_table is None and (time.time() - start_time) < 5.0:
            time.sleep(0.05)

        # Return the routing_table
        if request.routing_table is None:
            logger.info(
                f"Routing table not ready after {(time.time() - start_time):.2f}s for request_id={request_id}"
            )
        else:
            logger.info(
                f"Routing table resolved for request_id={request_id}: {request.routing_table}"
            )
        return request.routing_table

    def get_schedule_status(self):
        """
        Return whether a full pipeline has been allocated across joined nodes.
        """
        if self.scheduler is None:
            logger.info("SchedulerManage status queried: waiting (scheduler not initialized)")
            return NODE_STATUS_WAITING

        # todo rebalance status
<<<<<<< HEAD
        status = NODE_STATUS_AVAILABLE if self.scheduler.layer_allocator.has_full_pipeline() else NODE_STATUS_WAITING
=======
        status = (
            NODE_STATUS_AVAILABLE
            if self.scheduler.layer_allocator.has_full_pipeline()
            else NODE_STATUS_WAITING
        )
>>>>>>> a978a0ce
        logger.info(f"SchedulerManage status queried: {status}")
        return status

    def get_call_url_by_node_id(self, node_id):
        """
        Lookup the HTTP endpoint for a given node id managed by the RPC layer.
        """
        url = self.connection_handler.get_call_url_by_node_id(node_id)
        logger.info(f"Lookup call_url for node_id={node_id} -> {url}")
        return url<|MERGE_RESOLUTION|>--- conflicted
+++ resolved
@@ -66,11 +66,7 @@
 
     def get_model_name(self):
         return self.model_name
-<<<<<<< HEAD
-    
-=======
-
->>>>>>> a978a0ce
+
     def get_init_nodes_num(self):
         return self.init_nodes_num
 
@@ -84,27 +80,17 @@
                 "status": self.get_schedule_status(),
                 "model_name": self.model_name,
                 "init_nodes_num": self.init_nodes_num,
-<<<<<<< HEAD
-                "node_join_command": get_node_join_command(self.model_name, "${scheduler_addr}", self.is_local_network),
-                "node_list": self.get_node_list(),
-            }
-=======
                 "node_join_command": get_node_join_command(
                     self.model_name, "${scheduler_addr}", self.is_local_network
                 ),
                 "node_list": self.get_node_list(),
             },
->>>>>>> a978a0ce
         }
 
     def get_node_list(self):
         if self.scheduler is None:
             return []
-<<<<<<< HEAD
-        
-=======
-
->>>>>>> a978a0ce
+
         return [self.build_node_info(node) for node in self.scheduler.nodes]
 
     def build_node_info(self, node):
@@ -115,10 +101,6 @@
             "gpu_memory": node.hardware.memory_gb,
         }
 
-<<<<<<< HEAD
-
-=======
->>>>>>> a978a0ce
     def _start_scheduler(self, model_name, init_nodes_num):
         """
         Create the scheduler and start its background run loop if needed.
@@ -215,15 +197,11 @@
             return NODE_STATUS_WAITING
 
         # todo rebalance status
-<<<<<<< HEAD
-        status = NODE_STATUS_AVAILABLE if self.scheduler.layer_allocator.has_full_pipeline() else NODE_STATUS_WAITING
-=======
         status = (
             NODE_STATUS_AVAILABLE
             if self.scheduler.layer_allocator.has_full_pipeline()
             else NODE_STATUS_WAITING
         )
->>>>>>> a978a0ce
         logger.info(f"SchedulerManage status queried: {status}")
         return status
 
