from scheduling.model_info import ModelInfo

MODEL_NAME_REMAP = {
    "Qwen/Qwen3-0.6B-MLX-bf16": "Qwen/Qwen3-0.6B",
    "Qwen/Qwen2.5-72B-Instruct": "Qwen/Qwen2.5-72B",
}

MODEL_INFO_MAP = {
    "Qwen/Qwen3-0.6B": ModelInfo(
        model_name="Qwen/Qwen3-0.6B-bf16",
        head_size=128,
        hidden_dim=1024,
        intermediate_dim=3072,
        num_attention_heads=16,
        num_kv_heads=8,
        vocab_size=151936,
        num_layers=28,
        ffn_num_projections=3,
        param_bytes_per_element=2,
        cache_bytes_per_element=2,
        embedding_bytes_per_element=2,
    ),
    "Qwen/Qwen3-8B": ModelInfo(
        model_name="Qwen/Qwen3-8B-bf16",
        head_size=128,
        hidden_dim=4096,
        intermediate_dim=12288,
        num_attention_heads=32,
        num_kv_heads=8,
        vocab_size=151936,
        num_layers=36,
        ffn_num_projections=3,
        param_bytes_per_element=2,
        cache_bytes_per_element=2,
        embedding_bytes_per_element=2,
    ),
    "Qwen/Qwen3-32B": ModelInfo(
        model_name="Qwen/Qwen3-32B-bf16",
        head_size=128,
        hidden_dim=5120,
        intermediate_dim=25600,
        num_attention_heads=64,
        num_kv_heads=8,
        vocab_size=151936,
        num_layers=64,
        ffn_num_projections=3,
        param_bytes_per_element=2,
        cache_bytes_per_element=2,
        embedding_bytes_per_element=2,
    ),
    "Qwen/Qwen3-32B-FP8": ModelInfo(
        model_name="Qwen/Qwen3-32B-fp8",
        head_size=128,
        hidden_dim=5120,
        intermediate_dim=25600,
        num_attention_heads=64,
        num_kv_heads=8,
        vocab_size=151936,
        num_layers=64,
        ffn_num_projections=3,
        param_bytes_per_element=1,
        cache_bytes_per_element=2,
        embedding_bytes_per_element=2,
    ),
    "Qwen/Qwen3-14B": ModelInfo(
        model_name="Qwen/Qwen3-14B",
        head_size=128,
        hidden_dim=5120,
        intermediate_dim=25600,
        num_attention_heads=40,
        num_kv_heads=8,
        vocab_size=151936,
        num_layers=40,
        ffn_num_projections=3,
        param_bytes_per_element=2,
        cache_bytes_per_element=2,
        embedding_bytes_per_element=2,
    ),
    "Qwen/Qwen2.5-72B": ModelInfo(
        model_name="Qwen/Qwen2.5-72B-bf16",
        head_size=128,
        hidden_dim=8192,
        intermediate_dim=29568,
        num_attention_heads=64,
        num_kv_heads=8,
        vocab_size=152064,
        num_layers=80,
        ffn_num_projections=3,
        param_bytes_per_element=2,
        cache_bytes_per_element=2,
        embedding_bytes_per_element=2,
    ),
    "Qwen/Qwen3-235B-A22B": ModelInfo(
        model_name="Qwen/Qwen3-235B-A22B-bf16",
        head_size=128,
        hidden_dim=4096,
        intermediate_dim=12288,
        num_attention_heads=64,
        num_kv_heads=4,
        vocab_size=151936,
        num_layers=94,
        ffn_num_projections=3,
        param_bytes_per_element=2,
        cache_bytes_per_element=2,
        embedding_bytes_per_element=2,
        num_local_experts=128,
        num_experts_per_tok=8,
    ),
}

# Supported model list
MODEL_LIST = [
    "Qwen/Qwen3-0.6B",
    "Qwen/Qwen3-8B",
    "Qwen/Qwen3-32B",
    "Qwen/Qwen2.5-72B",
]

NODE_JOIN_COMMAND_LOCAL_NETWORK = """python src/parallax/launch.py \
          --model-path {model_name} \
          --max-num-tokens-per-batch 4096 \
          --kv-block-size 1024 \
          --max-batch-size 8 \
          --scheduler-addr {scheduler_addr}"""

NODE_JOIN_COMMAND_PUBLIC_NETWORK = """python src/parallax/launch.py \
          --model-path {model_name} \
          --max-num-tokens-per-batch 4096 \
          --kv-block-size 1024 \
          --max-batch-size 8 \
          --announce-maddrs ${{announce_maddrs}} \
          --scheduler-addr {scheduler_addr}"""
<<<<<<< HEAD
=======

>>>>>>> a978a0ce

def get_model_info(model_name):
    if model_name not in MODEL_INFO_MAP:
        model_name = MODEL_NAME_REMAP.get(model_name, model_name)
    return MODEL_INFO_MAP.get(model_name, None)

<<<<<<< HEAD
def get_model_list():
    return MODEL_LIST

def get_node_join_command(model_name, scheduler_addr, is_local_network):
    if model_name and scheduler_addr:
        if is_local_network:
            return NODE_JOIN_COMMAND_LOCAL_NETWORK.format(model_name=model_name, scheduler_addr=scheduler_addr)
        else:
            return NODE_JOIN_COMMAND_PUBLIC_NETWORK.format(model_name=model_name, scheduler_addr=scheduler_addr)
=======

def get_model_list():
    return MODEL_LIST


def get_node_join_command(model_name, scheduler_addr, is_local_network):
    if model_name and scheduler_addr:
        if is_local_network:
            return NODE_JOIN_COMMAND_LOCAL_NETWORK.format(
                model_name=model_name, scheduler_addr=scheduler_addr
            )
        else:
            return NODE_JOIN_COMMAND_PUBLIC_NETWORK.format(
                model_name=model_name, scheduler_addr=scheduler_addr
            )
>>>>>>> a978a0ce
    else:
        return None<|MERGE_RESOLUTION|>--- conflicted
+++ resolved
@@ -130,27 +130,13 @@
           --max-batch-size 8 \
           --announce-maddrs ${{announce_maddrs}} \
           --scheduler-addr {scheduler_addr}"""
-<<<<<<< HEAD
-=======
 
->>>>>>> a978a0ce
 
 def get_model_info(model_name):
     if model_name not in MODEL_INFO_MAP:
         model_name = MODEL_NAME_REMAP.get(model_name, model_name)
     return MODEL_INFO_MAP.get(model_name, None)
 
-<<<<<<< HEAD
-def get_model_list():
-    return MODEL_LIST
-
-def get_node_join_command(model_name, scheduler_addr, is_local_network):
-    if model_name and scheduler_addr:
-        if is_local_network:
-            return NODE_JOIN_COMMAND_LOCAL_NETWORK.format(model_name=model_name, scheduler_addr=scheduler_addr)
-        else:
-            return NODE_JOIN_COMMAND_PUBLIC_NETWORK.format(model_name=model_name, scheduler_addr=scheduler_addr)
-=======
 
 def get_model_list():
     return MODEL_LIST
@@ -166,6 +152,5 @@
             return NODE_JOIN_COMMAND_PUBLIC_NETWORK.format(
                 model_name=model_name, scheduler_addr=scheduler_addr
             )
->>>>>>> a978a0ce
     else:
         return None