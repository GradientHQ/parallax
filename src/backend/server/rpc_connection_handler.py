import time

from lattica import ConnectionHandler, Lattica, rpc_method, rpc_stream

from backend.server.static_config import get_model_info
from parallax_utils.logging_config import get_logger
from scheduling.node import Node, NodeHardwareInfo
from scheduling.scheduler import Scheduler

logger = get_logger(__name__)


class RPCConnectionHandler(ConnectionHandler):
    """
    Handles RPC requests from clients, forwarding them to the appropriate TransformerBackend.
    Inherits from hivemind's ConnectionHandler.
    """

    def __init__(
        self,
        lattica: Lattica,
        scheduler: Scheduler,
    ):
        # Initialize the base class
        super().__init__(lattica)
        self.scheduler = scheduler
        self.call_url_map = {}

    @rpc_stream
    def node_join(self, message):
<<<<<<< HEAD
        # node = {
        #     "http_port": "8000",
        #     "node_id": "lattica peer id",
        #     "hardware": {
        #         "node_id": "lattica peer id",
        #         "tflops_fp16": 100,
        #         "memory_gb": 100,
        #         "memory_bandwidth_gbps": 100,
        #     },
        #     "model_name": "",
        #     "kv_cache_ratio": 0.3,
        #     "param_hosting_ratio": 0.5,
        #     "max_concurrent_requests": 16,
        #     "max_sequence_length": 1024,
        # }
        logger.info(f"receive node_join request: {message}")
=======
        logger.debug(f"receive node_join request: {message}")
>>>>>>> 95a1c69b
        try:
            node = self.build_node(message)

            try:
                node_ip = self.lattica_instance.get_peer_addresses(node.node_id)[0].split("/")[2]
                logger.info(f"get ip for {node.node_id}: {node_ip}")
            except Exception as e:
                logger.warning(f"Failed to get ip for {node.node_id}: {e}, using 127.0.0.1")
                node_ip = "127.0.0.1"
            self.call_url_map[node.node_id] = f"http://{node_ip}:{message.get('http_port')}"
            self.scheduler.enqueue_join(node)

            response = self.wait_layer_allocation(node.node_id, wait_seconds=300)
            logger.debug(f"node_join response: {response}")
            return response
        except Exception as e:
            logger.exception(f"node_join error: {e}")
            return {}

    @rpc_method
    def node_leave(self, message):
        logger.debug(f"receive node_leave request: {message}")
        try:
            node = self.build_node(message)
            self.scheduler.enqueue_leave(node.node_id)
            self.call_url_map.pop(node.node_id)
            return {}
        except Exception as e:
            logger.exception(f"node_leave error: {e}")
            return {}

    @rpc_method
    def node_update(self, message):
        logger.debug(f"receive node_update request: {message}")
        try:
            node = self.build_node(message)
            self.scheduler.enqueue_node_update(
                node.node_id,
                current_requests=node.current_requests,
                layer_latency_ms=node.layer_latency_ms,
                new_rtt_to_nodes=node.rtt_to_nodes,
                is_active=node.is_active,
            )
            return {}
        except Exception as e:
            logger.exception(f"node_update error: {e}")
            return {}

    def wait_layer_allocation(self, current_node_id, wait_seconds):
        start_time = time.time()
        while True:
            layer_allocation = self.get_layer_allocation(current_node_id)
            if layer_allocation:
                return layer_allocation
            if time.time() - start_time > wait_seconds:
                return {}
            time.sleep(0.5)

    def get_layer_allocation(self, current_node_id):
        list_node_allocations = self.scheduler.list_node_allocations()
        for node_id, start_layer, end_layer in list_node_allocations:
            if current_node_id == node_id:
                return {"node_id": node_id, "start_layer": start_layer, "end_layer": end_layer}
        return {}

    def build_node(self, node_json: dict):
        node = Node(
            node_id=node_json.get("node_id"),
            hardware=self.build_hardware(node_json.get("hardware")),
            model_info=get_model_info(node_json.get("model_name")),
            kv_cache_ratio=node_json.get("kv_cache_ratio"),
            param_hosting_ratio=node_json.get("param_hosting_ratio"),
            max_concurrent_requests=node_json.get("max_concurrent_requests"),
            max_sequence_length=node_json.get("max_sequence_length"),
            is_active=node_json.get("is_active", True),
        )
        if node_json.get("start_layer", None) is not None:
            node.start_layer = node_json.get("start_layer")
        if node_json.get("end_layer", None) is not None:
            node.end_layer = node_json.get("end_layer")
        if node_json.get("current_requests", None) is not None:
            node.current_requests = node_json.get("current_requests")
        if node_json.get("layer_latency_ms", None) is not None:
            node.avg_layer_latency_ms = node_json.get("layer_latency_ms")
        if node_json.get("rtt_to_nodes", None) is not None:
            node.rtt_to_nodes = node_json.get("rtt_to_nodes")
        return node

    def build_hardware(self, hardware_json):
        node_id = hardware_json.get("node_id")
        tflops_fp16 = hardware_json.get("tflops_fp16")
        gpu_name = hardware_json.get("gpu_name")
        memory_gb = hardware_json.get("memory_gb")
        memory_bandwidth_gbps = hardware_json.get("memory_bandwidth_gbps")
        return NodeHardwareInfo(
            node_id=node_id,
            tflops_fp16=tflops_fp16,
            gpu_name=gpu_name,
            memory_gb=memory_gb,
            memory_bandwidth_gbps=memory_bandwidth_gbps,
        )

    def get_call_url_by_node_id(self, node_id):
        return self.call_url_map.get(node_id, None)<|MERGE_RESOLUTION|>--- conflicted
+++ resolved
@@ -28,7 +28,6 @@
 
     @rpc_stream
     def node_join(self, message):
-<<<<<<< HEAD
         # node = {
         #     "http_port": "8000",
         #     "node_id": "lattica peer id",
@@ -45,9 +44,6 @@
         #     "max_sequence_length": 1024,
         # }
         logger.info(f"receive node_join request: {message}")
-=======
-        logger.debug(f"receive node_join request: {message}")
->>>>>>> 95a1c69b
         try:
             node = self.build_node(message)
 
